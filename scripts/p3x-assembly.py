--- conflicted
+++ resolved
@@ -1,1426 +1,715 @@
-<<<<<<< HEAD
-#!/usr/bin/env python
-import sys
-import subprocess
-import argparse
-import gzip
-import os
-import os.path
-import re
-import shutil
-import urllib2
-from time import time, localtime, strftime
-
-"""
-This script organizes a command line for either 
-SPAdes or canu as appropriate: 
-    canu if pacbio or nanopore, 
-    spades if illumina or iontorrent 
-    and SPAdes for hybrid assemblies, eg Illumina plus PacBio
-It can auto-detect read types (illumina, iontorrent, pacbio, nanopore)
-It can run Trimmomatic prior to assembling.
-It can run Quast to generate assembly quality statistics.
-TODO: properly handle different kinds of pacbio reads
-TODO: verify that read type identification works in general
-TODO: enable specifying SRA run ids for assembly
-"""
-
-Default_genome_size = "5m"
-Default_bytes_to_sample = 20000
-Default_window_width = 4
-Default_window_quality = 15
-Default_end_quality = 10
-Read_id_sample = {}
-Read_file_type = {}
-Avg_read_length = {}
-LOG = None # create a log file at start of main()
-Start_time = None
-Path_to_lib = '.'
-
-def determineReadFileType(read_id):
-    """ 
-    Analyze sample of text from read file and return one of:
-    illumina, iontorrent, pacbio, nanopore, ...
-    going by patterns listed here: https://www.ncbi.nlm.nih.gov/sra/docs/submitformats/#platform-specific-fastq-files
-    these patterns need to be refined and tested
-    """
-    if read_id.startswith(">"):
-        return "fasta"
-    #@D00553R:173:HG53VBCXY:2:1101:1235:2074 1:N:0:ACAGTGAT
-    if re.match(r"@[A-Z]\S+:\d+:\S+:\d+:\d+:\d+:\d+ \S+:\S+:\S+:\S+$", read_id):
-        return "illumina" # newer illumina
-    if re.match(r"@\S+:\S+:\S+:\S+:\S+#\S+/\S+$", read_id):
-        return "illumina" # older illumina
-    if re.match(r"@\S+:\S+:\S+$", read_id):
-        return "iontorrent" # 
-    if re.match(r"@[SED]RR\d+\.\d+", read_id):
-        return "sra" # 
-# NOTE: need to distinguish between PacBio CSS data types and pass to SPAdes appropriately
-    if re.match(r"@\S+/\S+/\S+_\S+$", read_id): #@<MovieName> /<ZMW_number>/<subread-start>_<subread-end> :this is CCS Subread
-        return "pacbio_ccs_subread" # 
-    if re.match(r"@\S+/\S+$", read_id): #@<MovieName>/<ZMW_number> 
-        return "pacbio_ccs" # 
-#@d5edc711-3388-4510-ace0-5d39d0d70e19 runid=999acb6b58d1c399244c42f88902c6e5eeb3cacf read=10 ch=446 start_time=2017-10-24T17:33:18Z
-    if re.match(r"@[a-z0-9-]+\s+runid=\S+\s+read=\d+\s+ch=", read_id): #based on one example, need to test more 
-        return "nanopore" # 
-    return "na"
-
-def trimPairedReads(readPair, args, illumina=False):
-    """ Split files on separator (: or %)
-    run Trimmomatic (specifying IlluminaClip if illumina parameter set to true)
-    return joined (on separator) paired files, plus one file with unpaired reads """
-    LOG.write("trimPairedReads: elapsed seconds = %f\n"%(time()-Start_time))
-    m = re.match("^(.+)([%:])(.+)", readPair)
-    if not m:
-        raise Exception("verifyReadPairing cannot split readPair: "+readPair)
-    readFile1, separator, readFile2 = m.groups()
-    read1_out_base = os.path.basename(readFile1)
-    read1_out_base = read1_out_base.split(".")[0]
-
-    read2_out_base = os.path.basename(readFile2)
-    read2_out_base = read2_out_base.split(".")[0]
-
-    if read1_out_base == read2_out_base:
-        read1_out_base += "_read1"
-        read2_out_base += "_read2"
-    read1_out_base += "_trim"
-    read2_out_base += "_trim"
-    read1_out_base = os.path.join(args.output_dir, read1_out_base)
-    read2_out_base = os.path.join(args.output_dir, read2_out_base)
-
-    command = ["java", "-jar", os.path.join(Path_to_lib, 'trimmomatic.jar'), "PE", "-threads", str(args.threads)]
-    command.extend([readFile1, readFile2, read1_out_base+"_P.fq", read1_out_base+"_U.fq", read2_out_base+"_P.fq", read2_out_base+"_U.fq"])
-    command.append("SLIDINGWINDOW:%d:%d"%(args.trimmomaticWindow, args.trimmomaticMinQual))
-    command.append("LEADING:%d"%(args.trimmomaticEndQual))
-    command.append("TRAILING:%d"%(args.trimmomaticEndQual))
-    if illumina:
-        command.append("ILLUMINACLIP:%s:2:30:10"%os.path.join(Path_to_lib, 'illumina_adapters.fa'))
-    LOG.write("command = "+" ".join(command)+"\n")
-    return_code = subprocess.call(command, shell=False)
-    LOG.write("return code = %d\n"%return_code)
-    #copy unpaired reads to just one file
-    UnpairedRead1File = open(read1_out_base+"_U.fq", "a")
-    UnpairedRead2File = open(read2_out_base+"_U.fq")
-    for line in UnpairedRead2File:
-        UnpairedRead1File.write(line)
-    UnpairedRead1File.close()
-    UnpairedRead2File.close()
-    # return value is tuple of two elements
-    # first element is the two trimmed paired-read files joined by the separator found on input [: or %]
-    # second element is the name of the file with unpaired reads (combining read1 and read2 to one file)
-    return(read1_out_base+"_P.fq" + separator + read2_out_base+"_P.fq", read1_out_base+"_U.fq")
-
-def trimSingleReads(readFile, args, illumina=False):
-    """ Run Trimmomatic on single read file (include IlluminaClip if illumina==True)"""
-    LOG.write("trimSingleReads: elapsed seconds = %f\n"%(time()-Start_time))
-    trimmedFileName = os.path.basename(readFile)
-    trimmedFileName = trimmedFileName.split('.')[0]
-    trimmedFileName += "_trim.fq"
-    trimmedFileName = os.path.join(args.output_dir, trimmedFileName)
-
-    command = ["java", "-jar", os.path.join(Path_to_lib, 'trimmomatic.jar'), "SE", "-threads", str(args.threads)]
-    command.extend([readFile, trimmedFileName])
-    command.append("SLIDINGWINDOW:%d:%d"%(args.trimmomaticWindow, args.trimmomaticMinQual))
-    command.append("LEADING:%d"%(args.trimmomaticEndQual))
-    command.append("TRAILING:%d"%(args.trimmomaticEndQual))
-    if illumina:
-        command.append("ILLUMINACLIP:%s:2:30:10"%os.path.join(Path_to_lib, 'illumina_adapters.fa'))
-    LOG.write("command = "+" ".join(command)+"\n")
-    return_code = subprocess.call(command, shell=False)
-    LOG.write("return code = %d\n"%return_code)
-    return trimmedFileName
-
-def verifyReadPairing(readPair, output_dir):
-    """ Read both files, write 3 new files: paired1, paired2, unpaired
-    return paired1[:%]paired2, unpaired
-    """
-    m = re.match("^(.+)([%:])(.+)", readPair)
-    if not m:
-        raise Exception("verifyReadPairing cannot split readPair: "+readPair)
-    readFile1, separator, readFile2 = m.groups()
-    if readFile1.lower().endswith(".gz"):
-        F = gzip.open(readFile1)
-    else:
-        F = open(readFile1)
-    i = 0
-    id = None
-    read1 = {}
-    seqqual = '' # for 3-line record of sequence and quality
-    for line in F:
-        if i % 4 == 0:
-            if id:
-                read1[id] = seqqual
-            seqqual = ''
-            id = line.split()[0]
-        else:
-            seqqual += line
-        i += 1
-    F.close()
-
-    basename = os.path.join(output_dir, os.path.basename(readFile1))
-    verifiedPairedFile1 = basename + "_paired.fq"
-    unpairedReadFile = basename + "_reads12_unpaired.fq"
-    basename = os.path.join(output_dir, os.path.basename(readFile2))
-    verifiedPairedFile2 = basename + "_paired.fq"
-    PairedOut1 = open(verifiedPairedFile1, 'w')
-    PairedOut2 = open(verifiedPairedFile2, 'w')
-    UnpairedOut = open(unpairedReadFile, 'w')
-
-    if readFile2.lower().endswith(".gz"):
-        F = gzip.open(readFile2)
-    else:
-        F = open(readFile2)
-    i = 0
-    found = False
-    for line in F:
-        if i % 4 == 0:
-            id = line.split()[0]
-            found = id in read1
-            if found:
-                PairedOut1.write(id+"\n"+read1[id])
-                PairedOut2.write(id+"\n")
-                del read1[id]
-            else:
-                UnpairedOut.write(id+"\n")
-        else:
-            if found:
-                PairedOut2.write(line)
-            else:
-                UnpairedOut.write(line)
-        i += 1
-    PairedOut1.close()
-    PairedOut2.close()
-
-    for id in read1:
-        UnpairedOut.write(id+"\n"+read1[id])
-    UnpairedOut.close()
-    # separator is ':' or '%' from input
-    return (verifiedPairedFile1+separator+verifiedPairedFile2, unpairedReadFile)
-
-def studyReadFile(filename):
-    LOG.write("studyReadFile(%s): elapsed seconds = %f\n"%(filename, time()-Start_time))
-    #return(Read_file_type[filename], Read_id_sample[filename], Avg_read_length[filename])
-    # figures out Read_file_type, collects a sample of read IDs, and average read length
-    Read_file_type[filename] = 'na'
-    Read_id_sample[filename] = []
-    if filename.endswith("gz"):
-        F = gzip.open(filename)
-    else:
-        F = open(filename)
-    text = F.read(Default_bytes_to_sample) #read X number of bytes for text sample
-    F.close()
-    LOG.write("  file text sample %s:\n%s\n\n"%(filename, text[0:50]))
-    Read_id_sample[filename] = []
-    lines = text.split("\n")
-    if len(lines) < 2:
-        raise Exception("text sample (length %d) lacks at least 2 lines"%len(text))
-    Read_file_type[filename] = determineReadFileType(lines[0])
-    read_format = None
-    if lines[0].startswith("@"):
-        read_format = 'fastq'
-    elif lines[0].startswith(">"):
-        read_format = 'fasta'
-    Avg_read_length[filename] = 0
-    readLengths = []
-    if read_format == 'fastq':
-        for i, line in enumerate(lines):
-            if i % 4 == 0:
-                Read_id_sample[filename].append(line.split(' ')[0]) # get part up to first space, if any 
-            elif i % 4 == 1:
-                readLengths.append(len(line)-1)
-    elif read_format == 'fasta':
-        read = ''
-        for line in lines:
-            if line.startswith(">"):
-                Read_id_sample[filename].append(line[1:].split(' ')[0]) # get part after '>' and up to first space, if any 
-                if len(read) > 0:
-                    readLengths.append(len(read))
-                read = ''
-            else:
-                read += line.rstrip()
-    Avg_read_length[filename] = sum(readLengths)/float(len(readLengths))
-    LOG.write("found read type %s average read length %.1f\n"%(Read_file_type[filename], Avg_read_length[filename]))
-    return(Read_file_type[filename], Read_id_sample[filename], Avg_read_length[filename])
-
-def findSingleDifference(s1, s2):
-# if two strings differ in only a single position, return the chars at that pos, else return None
-    if len(s1) != len(s2):
-        return None
-    retval = None
-    for c1, c2 in zip(s1, s2):
-        if c1 != c2:
-            if retval:
-                return None
-            retval = (c1, c2)
-    return retval
-
-def categorize_anonymous_read_files(args):
-    LOG.write("categorize_anonymous_read_files: elapsed seconds = %f\n"%(time()-Start_time))
-    LOG.write("  files=%s\n"%("\t".join(args.anonymous_reads)))
-    for filename in args.anonymous_reads:
-        studyReadFile(filename)
-
-    # try to find paired files
-    membersOfPairs = set()
-    for i, filename1 in enumerate(args.anonymous_reads[:-1]):
-        for filename2 in args.anonymous_reads[i+1:]:
-            charDiffs = findSingleDifference(filename1, filename2)
-# charDiffs will be not None if the strings match at all but one character (presumably '1' vs '2')
-            if charDiffs:
-                try:
-                    intDiffs = (int(float(charDiffs[0])), int(float(charDiffs[1])))
-                    pairedFiles = None
-                    if intDiffs[0] == 1 and intDiffs[1] == 2:
-                        pairedFiles = (filename1, filename2)
-                    elif intDiffs[1] == 1 and intDiffs[0] == 2:
-                        pairedFiles = (filename2, filename1)
-                    if pairedFiles:
-                        if Read_file_type[filename1] != Read_file_type[filename2]:
-                            LOG.write("!Discordant fileTypes for %s vs %s, %s vs %s\n"%(filename1, filename2, Read_file_type[filename1], Read_file_type[filename2]))
-                        if Read_file_type[filename1] == 'illumina':
-                            if not args.illumina:
-                                args.illumina = []
-                            args.illumina.append(":".join(pairedFiles))
-                            LOG.write("appending to args.illumina: %s %s\n"%pairedFiles)
-                        elif Read_file_type[filename1] == 'iontorrent':
-                            if not args.iontorrent:
-                                args.iontorrent = []
-                            args.iontorrent.append(":".join(pairedFiles))
-                            LOG.write("appending to args.iontorrent: %s %s\n"%pairedFiles)
-                        else: # neither illumina vs iontorrent, perhaps 'sra'
-                            if Avg_read_length[filename1] < 500:
-                                #call it illumina
-                                if not args.illumina:
-                                    args.illumina=[]
-                                args.illumina.append(":".join(pairedFiles))
-                                LOG.write("Calling file pair %s %s, mean length %d, to be 'illumina', from %s\n"%(filename1, filename2, Avg_read_length[filename1], Read_file_type[filename1]))
-                        membersOfPairs.add(pairedFiles[0])
-                        membersOfPairs.add(pairedFiles[1])
-                except:
-                    pass
-
-    for filename in args.anonymous_reads:
-        if filename not in membersOfPairs:
-            if Read_file_type[filename1] == 'illumina':
-                if not args.illumina:
-                    args.illumina = []
-                args.illumina.append(filename)
-                LOG.write("appending to args.illumina: %s\n"%filename)
-            elif Read_file_type[filename] == 'iontorrent':
-                if not args.iontorrent:
-                    args.iontorrent = []
-                args.iontorrent.append(filename)
-                LOG.write("appending to args.iontorrent: %s\n"%filename)
-            elif Read_file_type[filename] == 'pacbio':
-                if not args.pacbio:
-                    args.pacbio = []
-                args.pacbio.append(filename)
-                LOG.write("appending to args.pacbio: %s\n"%filename)
-            elif Read_file_type[filename] == 'nanopore':
-                if not args.nanopore:
-                    args.nanopore = []
-                args.nanopore.append(filename)
-                LOG.write("appending to args.nanopore: %s\n"%filename)
-            elif Avg_read_length[filename] < 500:
-                #call it illumina
-                if not args.illumina:
-                    args.illumina=[]
-                args.illumina.append(filename)
-                LOG.write("Calling file %s, mean length %d, to be 'illumina', from %s\n"%(filename, Avg_read_length[filename], Read_file_type[filename]))
-            else:
-                if not args.pacbio:
-                    args.pacbio=[]
-                args.pacbio.append(filename)
-                LOG.write("Calling file %s, mean length %d, to be 'pacbio', from %s\n"%(filename, Avg_read_length[filename], Read_file_type[filename]))
-    return
-
-def fetch_sra_files(args):
-    """ Need to change this to call external library Zane and Andew wrote
-    Use ftp to get all SRA files.
-    Use edirect tools esearch and efetch to get metadata (sequencing platform, etc).
-    Append to appropriate parts of args (e.g., args.illumina or args.iontorrent).
-    """
-    LOG.write("fetch_sra_files: elapsed seconds = %f\n"%(time()-Start_time))
-    if not args.sra:
-        return
-    for sra in args.sra:
-
-        if sra.endswith(".sra"):
-            sra = sra[:-4] # trim off trailing ".sra", will later detect presence of "xxx.sra" file if it exists
-
-        #https://trace.ncbi.nlm.nih.gov/Traces/sra/sra.cgi?save=efetch&db=sra&rettype=runinfo&term=ERR657661
-        runinfo_url = "https://trace.ncbi.nlm.nih.gov/Traces/sra/sra.cgi?save=efetch&db=sra&rettype=runinfo&term="+sra
-        r = urllib2.urlopen(runinfo_url)
-        
-        runinfo = {}
-        lines = r.read().split("\n")
-        LOG.write("Got runinfo:\n"+'\n'.join(lines)+"\n")
-        values = lines[1].split(",")
-        for i, field in enumerate(lines[0].split(",")):
-            runinfo[field] = values[i]
-        if runinfo['Platform'] == 'PACBIO_SMRT':
-            if not args.pacbio:
-                args.pacbio = []
-            listToAddTo = args.pacbio
-        elif runinfo['Platform'] == "ILLUMINA":
-            if not args.illumina:
-                args.illumina = []
-            listToAddTo = args.illumina
-        elif runinfo['Platform'] == "ION_TORRENT":
-            if not args.iontorrent:
-                args.iontorrent = []
-            listToAddTo = args.iontorrent
-        elif runinfo['Platform'] == "OXFORD_NANOPORE":
-            if not args.nanopore:
-                args.nanopore = []
-            listToAddTo = args.nanopore
-        else:
-            raise Exception("Problem: Cannot process sra data from platform %s\n"%runinfo['Platform'])
-
-        if not os.path.exists(sra+".sra"):
-            sra_file_url = "ftp://ftp-trace.ncbi.nih.gov/sra/sra-instant/reads/ByRun/sra/%s/%s/%s/%s.sra"%(sra[:3], sra[:6], sra, sra)
-            LOG.write("downloading %s\n"%sra_file_url)
-
-            with open(sra+".sra", 'wb') as OUT:
-                response = urllib2.urlopen(sra_file_url)
-                shutil.copyfileobj(response, OUT)
-
-        if not os.path.exists(sra+".sra"):
-            raise Exception("Problem: file %s.sra does not exist after trying to download %s\n"%(sra, sra_file_url))
-
-        if runinfo['LibraryLayout'].startswith("SINGLE"):
-            subprocess.call(["fastq-dump", sra+".sra"], shell=False)
-            if not os.path.exists(sra+".fastq"):
-                raise Exception("Problem: file %s.fastq does not exist after running fastq-dump on %s.sra\n"%(sra, sra))
-            listToAddTo.append(sra+".fastq")
-        elif runinfo['LibraryLayout'].startswith("PAIRED"):
-            subprocess.call(["fastq-dump", "--split-files", sra+".sra"], shell=False)
-            if not (os.path.exists(sra+"_1.fastq") and os.path.exists(sra+"_2.fastq")):
-                raise Exception("Problem: file %s_1.fastq and/or %s_2.fastq do not exist after running fastq-dump --split-files on %s.sra\n"%(sra, sra, sra))
-            listToAddTo.append(sra+"_1.fastq:" + sra+"_2.fastq")
-    return
-
-def study_all_read_files(args):
-    LOG.write("study_all_read_files: elapsed seconds = %f\n"%(time()-Start_time))
-    fileItemType={}
-    filePairs=[]
-    singleFiles=[]
-    if args.illumina:
-        for item in args.illumina:
-            fileItemType[item] = 'illumina'
-            if ':' in item or '%' in item:
-                filePairs.append(item)
-            else:
-                singleFiles.append(item)
-    if args.iontorrent:
-        for item in args.iontorrent:
-            fileItemType[item] = 'iontorrent'
-            if ':' in item or '%' in item:
-                filePairs.append(item)
-            else:
-                singleFiles.append(item)
-    if args.pacbio:
-        for item in args.pacbio:
-            fileItemType[item] = 'pacbio'
-            singleFiles.append(item)
-    if args.nanopore:
-        for item in args.nanopore:
-            fileItemType[item] = 'nanopore'
-            singleFiles.append(item)
-
-    for item in filePairs:
-        LOG.write("studying read pair %s\n"%item)
-        LOG.write("\tclaimed type = %s\n"%fileItemType[item])
-        pair = item.split(':')
-        if '%' in item:
-            pair = item.split('%')
-        charDiffs = findSingleDifference(pair[0], pair[1])
-        if charDiffs:
-            LOG.write("\tsingle char diff=%s %s\n"%(charDiffs[0], charDiffs[1]))
-        else:
-            LOG.write("\tno single char difference found\n")
-        if pair[0] not in Read_file_type:
-            studyReadFile(pair[0])
-        if pair[1] not in Read_file_type:
-            studyReadFile(pair[1])
-        if Read_file_type[pair[0]] == Read_file_type[pair[1]]:
-            LOG.write("\tinspected file types congruent: %s\n"%Read_file_type[pair[0]])
-            if Read_file_type[pair[0]] != fileItemType[item]:
-                LOG.write("\t!discrepancy with claimed type: %s is type %s\n"%(pair[1], Read_file_type[pair[1]]))
-        else:
-            LOG.write("\t!inspected file types incongurent: %s vs %s\n"%(Read_file_type[pair[0]], Read_file_type[pair[1]]))
-        allPairsMatch = True
-        for read_idPair in zip(Read_id_sample[pair[0]], Read_id_sample[pair[1]]):
-            if read_idPair[0] != read_idPair[1]:
-                allPairsMatch = False
-                
-        LOG.write("\tread IDs tested for match for files %s "%str(pair)+" result = %s\n"%str(allPairsMatch))
-
-    for filename in singleFiles:
-        studyReadFile(filename)
-        if Read_file_type[filename] != fileItemType[filename]:
-            LOG.write("\t!discrepancy with claimed type for file %s\n"%filename)
-    return
-
-def writeSpadesYamlFile(args):
-    LOG.write("writeSpadesYamlFile: elapsed seconds = %f\n"%(time()-Start_time))
-    if not os.path.isdir(args.output_dir):
-        os.mkdir(args.output_dir)
-    outfileName = os.path.join(args.output_dir, "spades_yaml_file.txt")
-    OUT = open(outfileName, "w")
-    OUT.write("[\n")
-    
-    LOG.write("illumina: "+", ".join(args.illumina)+"\n")
-    LOG.write("iontorrent: "+", ".join(args.illumina)+"\n")
-    single_end_reads = []
-    paired_end_reads = [[], []]
-    mate_pair_reads = [[], []]
-    all_read_files = []
-    if args.illumina:
-        all_read_files = args.illumina
-    elif args.iontorrent:
-        all_read_files = args.iontorrent
-    for item in all_read_files:
-        if ":" in item:
-            pair = item.split(":")
-            f = os.path.abspath(pair[0])
-            paired_end_reads[0].append(f)
-            f = os.path.abspath(pair[1])
-            paired_end_reads[1].append(f)
-        elif "%" in item:
-            pair = item.split("%")
-            f = os.path.abspath(pair[0])
-            mate_pair_reads[0].append(f)
-            f = os.path.abspath(pair[1])
-            mate_pair_reads[1].append(f)
-        else:
-            single_end_reads.append(os.path.abspath(item))
-    precedingElement=False
-    if len(single_end_reads):
-        OUT.write("  {\n    type: \"single\",\n    single reads: [\n        \"")
-        OUT.write("\",\n        \"".join(single_end_reads))
-        OUT.write("\"\n    ]\n  }\n")
-        precedingElement=True
-    if len(paired_end_reads[0]):
-        if precedingElement:
-            OUT.write(",\n")
-        OUT.write("  {\n    orientation: \"fr\",\n")
-        OUT.write("    type: \"paired-end\",\n")
-        OUT.write("    right reads: [\n        \""+"\",\n        \"".join(paired_end_reads[0]))
-        OUT.write("\"\n    ],\n")
-        OUT.write("    left reads: [\n        \""+"\",\n        \"".join(paired_end_reads[1]))
-        OUT.write("\"\n    ]\n")
-        OUT.write("  }\n")
-        precedingElement=True
-    if len(mate_pair_reads[0]):
-        if precedingElement:
-            OUT.write(",\n")
-        OUT.write("  {\n    orientation: \"rf\",\n")
-        OUT.write("    type: \"mate-pairs\",\n")
-        OUT.write("    right reads: [\n        \""+"\",\n        \"".join(mate_pair_reads[0]))
-        OUT.write("\"\n    ]\n")
-        OUT.write("    left reads: [\n        \""+"\",\n        \"".join(mate_pair_reads[1]))
-        OUT.write("\"\n    ]\n")
-        OUT.write("  }\n")
-        precedingElement=True
-    if args.pacbio:
-        if precedingElement:
-            OUT.write(",\n")
-        pacbio_reads = []
-        for f in args.pacbio:
-            pacbio_reads.append(os.path.abspath(f))
-        OUT.write("  {\n    type: \"pacbio\",\n    single reads: [\n        \"")
-        OUT.write("\",\n        \"".join(pacbio_reads))
-        OUT.write("\"\n    ]\n  }\n")
-        precedingElement=True
-    if args.nanopore:
-        if precedingElement:
-            OUT.write(",\n")
-        nanopore_reads = []
-        for f in args.nanopore:
-            nanopore_reads.append(os.path.abspath(f))
-        OUT.write("  {\n    type: \"nanopore\",\n    single reads: [\n        \"")
-        OUT.write("\",\n        \"".join(nanopore_reads))
-        OUT.write("\"\n    ]\n  }\n")
-        precedingElement=True
-
-    OUT.write("]\n")
-    OUT.close()
-    return(outfileName)    
-
-def runSpades(args):
-    LOG.write("runSpades: elapsed seconds = %f\n"%(time()-Start_time))
-    #if ("illumina_pe" in args.output_dirr "illumina_se" in args) and ("iontorrent_pe" in args or "iontorrent_se" in args):
-    if args.illumina and args.iontorrent:
-        raise Exception("SPAdes cannot process both Illumina and IonTorrent reads in the same run")
-    command = ["spades.py", "--threads", str(args.threads), "-o", args.output_dir]
-    if args.singlecell:
-        command.append("--sc")
-    if args.iontorrent:
-        command.append("--iontorrent") # tell SPAdes that this is the read type
-    yamlFile = writeSpadesYamlFile(args)
-    command.extend(["--dataset", yamlFile])
-    if args.trusted_contigs:
-        command.extend(["--trusted-contigs", args.trusted_contigs])
-    if args.untrusted_contigs:
-        command.extend(["--untrusted-contigs", args.untrusted_contigs])
-    if not args.no_careful:
-        command.append("--careful")
-    if args.memory:
-        command.extend(["-m", str(args.memory)])
-    LOG.write("SPAdes command =\n"+" ".join(command)+"\n")
-    LOG.write("    PATH:  "+os.environ["PATH"]+"\n\n")
-    spadesStartTime = time()
-
-    return_code = subprocess.call(command, shell=False)
-    LOG.write("return code = %d\n"%return_code)
-
-    LOG.write("Duration of SPAdes run was %f seconds\n"%(time()-spadesStartTime))
-    pwd = os.getcwd()
-    os.chdir(args.output_dir)
-    if not args.no_quast:
-        quastCommand = [args.quast_exec, "-o", "quast_out", "-t", str(args.threads), "--gene-finding", "contigs.fasta", "scaffolds.fasta"]
-        LOG.write("running quast: "+" ".join(quastCommand)+"\n")
-        return_code = subprocess.call(quastCommand, shell=False)
-        LOG.write("return code = %d\n"%return_code)
-    os.chdir(pwd)
-
-def runCanu(args):
-    LOG.write("runCanu: elapsed seconds = %f\n"%(time()-Start_time))
-    comment = """
-usage: canu [-version] [-citation] \
-            [-correct | -trim | -assemble | -trim-assemble] \
-            [-s <assembly-specifications-file>] \
-            -p <assembly-prefix> \
-            -d <assembly-directory> \
-            genomeSize=<number>[g|m|k] \
-            [other-options] \
-            [-pacbio-raw | -pacbio-corrected | -nanopore-raw | -nanopore-corrected] file1 file2 ...
-"""
-# canu -d /localscratch/allan/canu_assembly -p p6_25X gnuplotTested=true genomeSize=5m useGrid=false -pacbio-raw pacbio_p6_25X.fastq
-    command = ["canu", "-d", args.output_dir, "-p", args.canu_prefix, "gnuplotTested=true", "useGrid=false", "genomeSize=%s"%args.genome_size]
-    if args.pacbio:
-        command.append("-pacbio-raw")
-        command.extend(args.pacbio) #allow multiple files
-    if args.nanopore:
-        command.append("-nanopore-raw")
-        command.extend(args.nanopore) #allow multiple files
-    LOG.write("canu command =\n"+" ".join(command)+"\n")
-    #LOG.write("    PATH:  "+os.environ["PATH"]+"\n\n")
-
-    canuStartTime = time()
-    return_code = subprocess.call(command, shell=False)
-    LOG.write("return code = %d\n"%return_code)
-    LOG.write("Duration of canu run was %f seconds\n"%(time()-canuStartTime))
-
-    if not args.no_quast:
-        quastCommand = [args.quast_exec, "-o", "quast_out", "-t", str(args.threads), "--gene-finding", args.canu_prefix+".contigs.fasta", args.canu_prefix+".unitigs.fasta"]
-        LOG.write("running quast: "+" ".join(quastCommand)+"\n")
-        return_code = subprocess.call(quastCommand, shell=False)
-        LOG.write("return code = %d\n"%return_code)
-
-def main():
-    global Path_to_lib
-    Path_to_lib = os.path.dirname(sys.argv[0])
-    Path_to_lib = "/".join(Path_to_lib.split("/")[:-1])
-    Path_to_lib += "/lib"
-    global Start_time
-    Start_time = time()
-    parser = argparse.ArgumentParser(formatter_class=argparse.ArgumentDefaultsHelpFormatter)
-    parser.add_argument('-o', '--output_dir', default='.', help='output directory.', required=False)
-    illumina_or_iontorrent = parser.add_mutually_exclusive_group()
-    illumina_or_iontorrent.add_argument('--illumina', nargs='*', help='Illumina fastq[.gz] files or pairs; use ":" between end-pairs or "%%" between mate-pairs', required=False)
-    illumina_or_iontorrent.add_argument('--iontorrent', nargs='*', help='list of IonTorrent[.gz] files or pairs, ":" between paired-end-files', required=False)
-    parser.add_argument('--singlecell', action = 'store_true', help='flag for single-cell MDA data for SPAdes', required=False)
-    parser.add_argument('--pacbio', nargs='*', help='list of Pacific Biosciences fastq[.gz] or bam files', required=False)
-    parser.add_argument('--sra', nargs='*', help='list of SRA run accessions (e.g. SRR5070677), will be downloaded from NCBI', required=False)
-    parser.add_argument('--nanopore', nargs='*', help='list of Oxford Nanotech fastq[.gz] or bam files', required=False)
-    parser.add_argument('--canu_prefix', default='canu', help='prefix for canu output', required=False)
-    parser.add_argument('--genome_size', default=Default_genome_size, help='genome size for canu: e.g. 300k or 5m or 1.1g', required=False)
-    #parser.add_argument('--fasta', nargs='*', help='list of fasta files "," between libraries', required=False)
-    parser.add_argument('--anonymous_reads', nargs='*', help="unspecified read files, types automatically inferred.")
-    parser.add_argument('--trusted_contigs', help='for SPAdes, same-species contigs known to be good', required=False)
-    parser.add_argument('--untrusted_contigs', help='for SPAdes, same-species contigs used gap closure and repeat resolution', required=False)
-    parser.add_argument('--no_careful', action = 'store_true', help='turn off careful flag to SPAdes (faster)', required=False)
-    parser.add_argument('-t', '--threads', metavar='cpus', type=int, default=4)
-    parser.add_argument('-m', '--memory', metavar='GB', type=int, help='RAM limit for SPAdes in Gb', default=250)
-    parser.add_argument('--bytes_to_sample', metavar='bytes', type=int, default=Default_bytes_to_sample, help='how much to sample from read files to test file type')
-    parser.add_argument('--runTrimmomatic', action = 'store_true', help='run trimmomatic on Illumina or Iontorrent fastq files')
-    #parser.add_argument('--trimmomatic_jar', default='trimmomatic.jar', help='trimmomatic jar file, with path')
-    parser.add_argument('--illuminaAdapters', default='illumina_adapters.fa', help='illumina adapters file, looked for in script directory')
-    parser.add_argument('--trimmomaticWindow', metavar="width", type=int, default=Default_window_width, help='window width for trimming')
-    parser.add_argument('--trimmomaticMinQual', metavar="phred", type=int, default=Default_window_quality, help='score of window below which 3\' end is trimmed')
-    parser.add_argument('--trimmomaticEndQual', metavar="phred", type=int, default=Default_end_quality, help='score at which individual 3\' bases are trimmed')
-    parser.add_argument('--no_quast', action = 'store_true', help='turn off runing quast for assembly quality statistics')
-    parser.add_argument('--quast_exec', default='quast.py', help='path to quast.py (if not on path)')
-    #parser.add_argument('--params', help="JSON file with additional information.")
-    if len(sys.argv) == 1:
-        parser.print_help()
-        sys.exit(2)
-    args = parser.parse_args()
-    logfileName = os.path.basename(sys.argv[0])
-    logfileName = logfileName.replace(".py", "")
-    logfileName = os.path.join(args.output_dir, logfileName)+".log"
-    global LOG 
-    sys.stderr.write("logging to "+logfileName+"\n")
-    LOG = open(logfileName, 'w', 0) #unbuffered 
-    LOG.write("starting %s\n"%sys.argv[0])
-    LOG.write(strftime("%a, %d %b %Y %H:%M:%S", localtime(Start_time))+"\n")
-    LOG.write("args= "+str(args)+"\n\n")
-    if args.anonymous_reads:
-        categorize_anonymous_read_files(args)
-# if any illumina or iontorrent reads present, must use SPAdes (long-reads can be present), else use canu for long-reads
-    if args.sra:
-        fetch_sra_files(args)
-    study_all_read_files(args)
-    if args.illumina or args.iontorrent:
-        for fileList in (args.illumina, args.iontorrent):
-            if not fileList:
-                continue
-            processedFileList = []
-            for item in fileList:
-                if ':' in item or '%' in item:
-                    (verifiedPair, unpaired) = verifyReadPairing(item, args.output_dir)
-		    if args.runTrimmomatic:
-			(trimmedPair, trimmedUnpaired) = trimPairedReads(verifiedPair, args, illumina=(fileList == args.illumina))
-			processedFileList.append(trimmedPair)
-			processedFileList.append(trimmedUnpaired)
-			trimmedUnpaired = trimSingleReads(unpaired, args, illumina=(fileList == args.illumina))
-		    else:
-			processedFileList.append(verifiedPair)
-			processedFileList.append(unpaired)
-                else:
-		    if args.runTrimmomatic:
-			trimmedSingleReads = trimSingleReads(item, args, illumina=(fileList == args.illumina))
-			processedFileList.append(trimmedSingleReads)
-		    else:
-			processedFileList.append(item)
-            if fileList == args.illumina:
-                args.illumina = processedFileList
-            else:
-                args.iontorrent = processedFileList
-        runSpades(args)
-    else:
-        runCanu(args)
-    LOG.write("done with %s\n"%sys.argv[0])
-    LOG.write(strftime("%a, %d %b %Y %H:%M:%S", localtime(time()))+"\n")
-
-if __name__ == "__main__":
-    main()
-=======
-#!/usr/bin/env python
-import sys
-import subprocess
-import argparse
-import gzip
-import os
-import os.path
-import re
-import shutil
-import urllib2
-from time import time, localtime, strftime
-
-p3_sra_path = os.path.dirname(sys.argv[0]).replace("p3_assembly/scripts", "sra_import")
-sys.path.append(p3_sra_path)
-import p3_sra
-
-"""
-This script organizes a command line for either 
-SPAdes or canu as appropriate: 
-    canu if pacbio or nanopore, 
-    spades if illumina or iontorrent 
-    and SPAdes for hybrid assemblies, eg Illumina plus PacBio
-It can auto-detect read types (illumina, iontorrent, pacbio, nanopore)
-It can run Trimmomatic prior to assembling.
-It can run Quast to generate assembly quality statistics.
-TODO: properly handle different kinds of pacbio reads
-TODO: verify that read type identification works in general
-TODO: enable specifying SRA run ids for assembly
-"""
-
-Default_genome_size = "5m"
-Default_bytes_to_sample = 20000
-Default_window_width = 4
-Default_window_quality = 15
-Default_end_quality = 10
-Read_id_sample = {}
-Read_file_type = {}
-Avg_read_length = {}
-LOG = None # create a log file at start of main()
-Start_time = None
-Path_to_lib = '.'
-
-def determineReadFileType(read_id):
-    """ 
-    Analyze sample of text from read file and return one of:
-    illumina, iontorrent, pacbio, nanopore, ...
-    going by patterns listed here: https://www.ncbi.nlm.nih.gov/sra/docs/submitformats/#platform-specific-fastq-files
-    these patterns need to be refined and tested
-    """
-    if read_id.startswith(">"):
-        return "fasta"
-    #@D00553R:173:HG53VBCXY:2:1101:1235:2074 1:N:0:ACAGTGAT
-    if re.match(r"@[A-Z]\S+:\d+:\S+:\d+:\d+:\d+:\d+ \S+:\S+:\S+:\S+$", read_id):
-        return "illumina" # newer illumina
-    if re.match(r"@\S+:\S+:\S+:\S+:\S+#\S+/\S+$", read_id):
-        return "illumina" # older illumina
-    if re.match(r"@\S+:\S+:\S+$", read_id):
-        return "iontorrent" # 
-    if re.match(r"@[SED]RR\d+\.\d+", read_id):
-        return "sra" # 
-# NOTE: need to distinguish between PacBio CSS data types and pass to SPAdes appropriately
-    if re.match(r"@\S+/\S+/\S+_\S+$", read_id): #@<MovieName> /<ZMW_number>/<subread-start>_<subread-end> :this is CCS Subread
-        return "pacbio_ccs_subread" # 
-    if re.match(r"@\S+/\S+$", read_id): #@<MovieName>/<ZMW_number> 
-        return "pacbio_ccs" # 
-#@d5edc711-3388-4510-ace0-5d39d0d70e19 runid=999acb6b58d1c399244c42f88902c6e5eeb3cacf read=10 ch=446 start_time=2017-10-24T17:33:18Z
-    if re.match(r"@[a-z0-9-]+\s+runid=\S+\s+read=\d+\s+ch=", read_id): #based on one example, need to test more 
-        return "nanopore" # 
-    return "na"
-
-def trimPairedReads(readPair, args, illumina=False):
-    """ Split files on separator (: or %)
-    run Trimmomatic (specifying IlluminaClip if illumina parameter set to true)
-    return joined (on separator) paired files, plus one file with unpaired reads """
-    LOG.write("trimPairedReads: elapsed seconds = %f\n"%(time()-Start_time))
-    m = re.match("^(.+)([%:])(.+)", readPair)
-    if not m:
-        raise Exception("verifyReadPairing cannot split readPair: "+readPair)
-    readFile1, separator, readFile2 = m.groups()
-    read1_out_base = os.path.basename(readFile1)
-    read1_out_base = read1_out_base.split(".")[0]
-
-    read2_out_base = os.path.basename(readFile2)
-    read2_out_base = read2_out_base.split(".")[0]
-
-    if read1_out_base == read2_out_base:
-        read1_out_base += "_read1"
-        read2_out_base += "_read2"
-    read1_out_base += "_trim"
-    read2_out_base += "_trim"
-    read1_out_base = os.path.join(args.output_dir, read1_out_base)
-    read2_out_base = os.path.join(args.output_dir, read2_out_base)
-
-    command = ["java", "-jar", os.path.join(Path_to_lib, 'trimmomatic.jar'), "PE", "-threads", str(args.threads)]
-    command.extend([readFile1, readFile2, read1_out_base+"_P.fq", read1_out_base+"_U.fq", read2_out_base+"_P.fq", read2_out_base+"_U.fq"])
-    command.append("SLIDINGWINDOW:%d:%d"%(args.trimmomaticWindow, args.trimmomaticMinQual))
-    command.append("LEADING:%d"%(args.trimmomaticEndQual))
-    command.append("TRAILING:%d"%(args.trimmomaticEndQual))
-    if illumina:
-        command.append("ILLUMINACLIP:%s:2:30:10"%os.path.join(Path_to_lib, 'illumina_adapters.fa'))
-    LOG.write("command = "+" ".join(command)+"\n")
-    return_code = subprocess.call(command, shell=False)
-    LOG.write("return code = %d\n"%return_code)
-    #copy unpaired reads to just one file
-    UnpairedRead1File = open(read1_out_base+"_U.fq", "a")
-    UnpairedRead2File = open(read2_out_base+"_U.fq")
-    for line in UnpairedRead2File:
-        UnpairedRead1File.write(line)
-    UnpairedRead1File.close()
-    UnpairedRead2File.close()
-    # return value is tuple of two elements
-    # first element is the two trimmed paired-read files joined by the separator found on input [: or %]
-    # second element is the name of the file with unpaired reads (combining read1 and read2 to one file)
-    return(read1_out_base+"_P.fq" + separator + read2_out_base+"_P.fq", read1_out_base+"_U.fq")
-
-def trimSingleReads(readFile, args, illumina=False):
-    """ Run Trimmomatic on single read file (include IlluminaClip if illumina==True)"""
-    LOG.write("trimSingleReads: elapsed seconds = %f\n"%(time()-Start_time))
-    trimmedFileName = os.path.basename(readFile)
-    trimmedFileName = trimmedFileName.split('.')[0]
-    trimmedFileName += "_trim.fq"
-    trimmedFileName = os.path.join(args.output_dir, trimmedFileName)
-
-    command = ["java", "-jar", os.path.join(Path_to_lib, 'trimmomatic.jar'), "SE", "-threads", str(args.threads)]
-    command.extend([readFile, trimmedFileName])
-    command.append("SLIDINGWINDOW:%d:%d"%(args.trimmomaticWindow, args.trimmomaticMinQual))
-    command.append("LEADING:%d"%(args.trimmomaticEndQual))
-    command.append("TRAILING:%d"%(args.trimmomaticEndQual))
-    if illumina:
-        command.append("ILLUMINACLIP:%s:2:30:10"%os.path.join(Path_to_lib, 'illumina_adapters.fa'))
-    LOG.write("command = "+" ".join(command)+"\n")
-    return_code = subprocess.call(command, shell=False)
-    LOG.write("return code = %d\n"%return_code)
-    return trimmedFileName
-
-def verifyReadPairing(readPair, output_dir):
-    """ Read both files, write 3 new files: paired1, paired2, unpaired
-    return paired1[:%]paired2, unpaired
-    """
-    m = re.match("^(.+)([%:])(.+)", readPair)
-    if not m:
-        raise Exception("verifyReadPairing cannot split readPair: "+readPair)
-    readFile1, separator, readFile2 = m.groups()
-    if readFile1.lower().endswith(".gz"):
-        F = gzip.open(readFile1)
-    else:
-        F = open(readFile1)
-    i = 0
-    id = None
-    read1 = {}
-    seqqual = '' # for 3-line record of sequence and quality
-    for line in F:
-        if i % 4 == 0:
-            if id:
-                read1[id] = seqqual
-            seqqual = ''
-            id = line.split()[0]
-        else:
-            seqqual += line
-        i += 1
-    F.close()
-
-    basename = os.path.join(output_dir, os.path.basename(readFile1))
-    verifiedPairedFile1 = basename + "_paired.fq"
-    unpairedReadFile = basename + "_reads12_unpaired.fq"
-    basename = os.path.join(output_dir, os.path.basename(readFile2))
-    verifiedPairedFile2 = basename + "_paired.fq"
-    PairedOut1 = open(verifiedPairedFile1, 'w')
-    PairedOut2 = open(verifiedPairedFile2, 'w')
-    UnpairedOut = open(unpairedReadFile, 'w')
-
-    if readFile2.lower().endswith(".gz"):
-        F = gzip.open(readFile2)
-    else:
-        F = open(readFile2)
-    i = 0
-    found = False
-    for line in F:
-        if i % 4 == 0:
-            id = line.split()[0]
-            found = id in read1
-            if found:
-                PairedOut1.write(id+"\n"+read1[id])
-                PairedOut2.write(id+"\n")
-                del read1[id]
-            else:
-                UnpairedOut.write(id+"\n")
-        else:
-            if found:
-                PairedOut2.write(line)
-            else:
-                UnpairedOut.write(line)
-        i += 1
-    PairedOut1.close()
-    PairedOut2.close()
-
-    for id in read1:
-        UnpairedOut.write(id+"\n"+read1[id])
-    UnpairedOut.close()
-    # separator is ':' or '%' from input
-    return (verifiedPairedFile1+separator+verifiedPairedFile2, unpairedReadFile)
-
-def studyReadFile(filename):
-    LOG.write("studyReadFile(%s): elapsed seconds = %f\n"%(filename, time()-Start_time))
-    #return(Read_file_type[filename], Read_id_sample[filename], Avg_read_length[filename])
-    # figures out Read_file_type, collects a sample of read IDs, and average read length
-    Read_file_type[filename] = 'na'
-    Read_id_sample[filename] = []
-    if filename.endswith("gz"):
-        F = gzip.open(filename)
-    else:
-        F = open(filename)
-    text = F.read(Default_bytes_to_sample) #read X number of bytes for text sample
-    F.close()
-    LOG.write("  file text sample %s:\n%s\n\n"%(filename, text[0:50]))
-    Read_id_sample[filename] = []
-    lines = text.split("\n")
-    if len(lines) < 2:
-        raise Exception("text sample (length %d) lacks at least 2 lines"%len(text))
-    Read_file_type[filename] = determineReadFileType(lines[0])
-    read_format = None
-    if lines[0].startswith("@"):
-        read_format = 'fastq'
-    elif lines[0].startswith(">"):
-        read_format = 'fasta'
-    Avg_read_length[filename] = 0
-    readLengths = []
-    if read_format == 'fastq':
-        for i, line in enumerate(lines):
-            if i % 4 == 0:
-                Read_id_sample[filename].append(line.split(' ')[0]) # get part up to first space, if any 
-            elif i % 4 == 1:
-                readLengths.append(len(line)-1)
-    elif read_format == 'fasta':
-        read = ''
-        for line in lines:
-            if line.startswith(">"):
-                Read_id_sample[filename].append(line[1:].split(' ')[0]) # get part after '>' and up to first space, if any 
-                if len(read) > 0:
-                    readLengths.append(len(read))
-                read = ''
-            else:
-                read += line.rstrip()
-    Avg_read_length[filename] = sum(readLengths)/float(len(readLengths))
-    LOG.write("found read type %s average read length %.1f\n"%(Read_file_type[filename], Avg_read_length[filename]))
-    return(Read_file_type[filename], Read_id_sample[filename], Avg_read_length[filename])
-
-def findSingleDifference(s1, s2):
-# if two strings differ in only a single position, return the chars at that pos, else return None
-    if len(s1) != len(s2):
-        return None
-    retval = None
-    for c1, c2 in zip(s1, s2):
-        if c1 != c2:
-            if retval:
-                return None
-            retval = (c1, c2)
-    return retval
-
-def categorize_anonymous_read_files(args):
-    LOG.write("categorize_anonymous_read_files: elapsed seconds = %f\n"%(time()-Start_time))
-    LOG.write("  files=%s\n"%("\t".join(args.anonymous_reads)))
-    for filename in args.anonymous_reads:
-        studyReadFile(filename)
-
-    # try to find paired files
-    membersOfPairs = set()
-    for i, filename1 in enumerate(args.anonymous_reads[:-1]):
-        for filename2 in args.anonymous_reads[i+1:]:
-            charDiffs = findSingleDifference(filename1, filename2)
-# charDiffs will be not None if the strings match at all but one character (presumably '1' vs '2')
-            if charDiffs:
-                try:
-                    intDiffs = (int(float(charDiffs[0])), int(float(charDiffs[1])))
-                    pairedFiles = None
-                    if intDiffs[0] == 1 and intDiffs[1] == 2:
-                        pairedFiles = (filename1, filename2)
-                    elif intDiffs[1] == 1 and intDiffs[0] == 2:
-                        pairedFiles = (filename2, filename1)
-                    if pairedFiles:
-                        if Read_file_type[filename1] != Read_file_type[filename2]:
-                            LOG.write("!Discordant fileTypes for %s vs %s, %s vs %s\n"%(filename1, filename2, Read_file_type[filename1], Read_file_type[filename2]))
-                        if Read_file_type[filename1] == 'illumina':
-                            if not args.illumina:
-                                args.illumina = []
-                            args.illumina.append(":".join(pairedFiles))
-                            LOG.write("appending to args.illumina: %s %s\n"%pairedFiles)
-                        elif Read_file_type[filename1] == 'iontorrent':
-                            if not args.iontorrent:
-                                args.iontorrent = []
-                            args.iontorrent.append(":".join(pairedFiles))
-                            LOG.write("appending to args.iontorrent: %s %s\n"%pairedFiles)
-                        else: # neither illumina vs iontorrent, perhaps 'sra'
-                            if Avg_read_length[filename1] < 500:
-                                #call it illumina
-                                if not args.illumina:
-                                    args.illumina=[]
-                                args.illumina.append(":".join(pairedFiles))
-                                LOG.write("Calling file pair %s %s, mean length %d, to be 'illumina', from %s\n"%(filename1, filename2, Avg_read_length[filename1], Read_file_type[filename1]))
-                        membersOfPairs.add(pairedFiles[0])
-                        membersOfPairs.add(pairedFiles[1])
-                except:
-                    pass
-
-    for filename in args.anonymous_reads:
-        if filename not in membersOfPairs:
-            if Read_file_type[filename1] == 'illumina':
-                if not args.illumina:
-                    args.illumina = []
-                args.illumina.append(filename)
-                LOG.write("appending to args.illumina: %s\n"%filename)
-            elif Read_file_type[filename] == 'iontorrent':
-                if not args.iontorrent:
-                    args.iontorrent = []
-                args.iontorrent.append(filename)
-                LOG.write("appending to args.iontorrent: %s\n"%filename)
-            elif Read_file_type[filename] == 'pacbio':
-                if not args.pacbio:
-                    args.pacbio = []
-                args.pacbio.append(filename)
-                LOG.write("appending to args.pacbio: %s\n"%filename)
-            elif Read_file_type[filename] == 'nanopore':
-                if not args.nanopore:
-                    args.nanopore = []
-                args.nanopore.append(filename)
-                LOG.write("appending to args.nanopore: %s\n"%filename)
-            elif Avg_read_length[filename] < 500:
-                #call it illumina
-                if not args.illumina:
-                    args.illumina=[]
-                args.illumina.append(filename)
-                LOG.write("Calling file %s, mean length %d, to be 'illumina', from %s\n"%(filename, Avg_read_length[filename], Read_file_type[filename]))
-            else:
-                if not args.pacbio:
-                    args.pacbio=[]
-                args.pacbio.append(filename)
-                LOG.write("Calling file %s, mean length %d, to be 'pacbio', from %s\n"%(filename, Avg_read_length[filename], Read_file_type[filename]))
-    return
-
-def fetch_sra_files(args):
-    """ Need to change this to call external library Zane and Andew wrote
-    Use ftp to get all SRA files.
-    Use edirect tools esearch and efetch to get metadata (sequencing platform, etc).
-    Append to appropriate parts of args (e.g., args.illumina or args.iontorrent).
-    """
-    LOG.write("fetch_sra_files: elapsed seconds = %f\n"%(time()-Start_time))
-    if not args.sra:
-        return
-    for sra in args.sra:
-
-        if sra.endswith(".sra"):
-            sra = sra[:-4] # trim off trailing ".sra", will later detect presence of "xxx.sra" file if it exists
-
-        runinfo = p3_sra.get_runinfo(sra)
-        """moved to p3-sra module
-        runinfo_url = "https://trace.ncbi.nlm.nih.gov/Traces/sra/sra.cgi?save=efetch&db=sra&rettype=runinfo&term="+sra
-        r = urllib2.urlopen(runinfo_url)
-        
-        runinfo = {}
-        lines = r.read().split("\n")
-        LOG.write("Got runinfo:\n"+'\n'.join(lines)+"\n")
-        values = lines[1].split(",")
-        for i, field in enumerate(lines[0].split(",")):
-            runinfo[field] = values[i]"""
-        if runinfo['Platform'] == 'PACBIO_SMRT':
-            if not args.pacbio:
-                args.pacbio = []
-            listToAddTo = args.pacbio
-        elif runinfo['Platform'] == "ILLUMINA":
-            if not args.illumina:
-                args.illumina = []
-            listToAddTo = args.illumina
-        elif runinfo['Platform'] == "ION_TORRENT":
-            if not args.iontorrent:
-                args.iontorrent = []
-            listToAddTo = args.iontorrent
-        elif runinfo['Platform'] == "OXFORD_NANOPORE":
-            if not args.nanopore:
-                args.nanopore = []
-            listToAddTo = args.nanopore
-        else:
-            raise Exception("Problem: Cannot process sra data from platform %s\n"%runinfo['Platform'])
-
-        if not os.path.exists(sra+".sra"):
-            LOG.write("downloading %s\n"%sra)
-            p3_sra.ftp_download_single_run(sra)
-            """ moved to sra_import/p3_sra.py
-            sra_file_url = "ftp://ftp-trace.ncbi.nih.gov/sra/sra-instant/reads/ByRun/sra/%s/%s/%s/%s.sra"%(sra[:3], sra[:6], sra, sra)
-            with open(sra+".sra", 'wb') as OUT:
-                response = urllib2.urlopen(sra_file_url)
-                shutil.copyfileobj(response, OUT)
-            """
-
-        if not os.path.exists(sra+".sra"):
-            raise Exception("Problem: file %s.sra does not exist after trying to download %s\n"%(sra, sra_file_url))
-
-        if runinfo['LibraryLayout'].startswith("SINGLE"):
-            p3_sra.fastqDumpExistingSraFile(sra+".sra", splitFiles=False)
-            #subprocess.call(["fastq-dump", sra+".sra"], shell=False)
-            if not os.path.exists(sra+".fastq"):
-                raise Exception("Problem: file %s.fastq does not exist after running fastq-dump on %s.sra\n"%(sra, sra))
-            listToAddTo.append(sra+".fastq")
-        elif runinfo['LibraryLayout'].startswith("PAIRED"):
-            p3_sra.fastqDumpExistingSraFile(sra+".sra", splitFiles=True)
-            #subprocess.call(["fastq-dump", "--split-files", sra+".sra"], shell=False)
-            if not (os.path.exists(sra+"_1.fastq") and os.path.exists(sra+"_2.fastq")):
-                raise Exception("Problem: file %s_1.fastq and/or %s_2.fastq do not exist after running fastq-dump --split-files on %s.sra\n"%(sra, sra, sra))
-            listToAddTo.append(sra+"_1.fastq")
-            listToAddTo.append(sra+"_2.fastq")
-    return
-
-def study_all_read_files(args):
-    LOG.write("study_all_read_files: elapsed seconds = %f\n"%(time()-Start_time))
-    fileItemType={}
-    filePairs=[]
-    singleFiles=[]
-    if args.illumina:
-        for item in args.illumina:
-            fileItemType[item] = 'illumina'
-            if ':' in item or '%' in item:
-                filePairs.append(item)
-            else:
-                singleFiles.append(item)
-    if args.iontorrent:
-        for item in args.iontorrent:
-            fileItemType[item] = 'iontorrent'
-            if ':' in item or '%' in item:
-                filePairs.append(item)
-            else:
-                singleFiles.append(item)
-    if args.pacbio:
-        for item in args.pacbio:
-            fileItemType[item] = 'pacbio'
-            singleFiles.append(item)
-    if args.nanopore:
-        for item in args.nanopore:
-            fileItemType[item] = 'nanopore'
-            singleFiles.append(item)
-
-    for item in filePairs:
-        LOG.write("studying read pair %s\n"%item)
-        LOG.write("\tclaimed type = %s\n"%fileItemType[item])
-        pair = item.split(':')
-        if '%' in item:
-            pair = item.split('%')
-        charDiffs = findSingleDifference(pair[0], pair[1])
-        if charDiffs:
-            LOG.write("\tsingle char diff=%s %s\n"%(charDiffs[0], charDiffs[1]))
-        else:
-            LOG.write("\tno single char difference found\n")
-        if pair[0] not in Read_file_type:
-            studyReadFile(pair[0])
-        if pair[1] not in Read_file_type:
-            studyReadFile(pair[1])
-        if Read_file_type[pair[0]] == Read_file_type[pair[1]]:
-            LOG.write("\tinspected file types congruent: %s\n"%Read_file_type[pair[0]])
-            if Read_file_type[pair[0]] != fileItemType[item]:
-                LOG.write("\t!discrepancy with claimed type: %s is type %s\n"%(pair[1], Read_file_type[pair[1]]))
-        else:
-            LOG.write("\t!inspected file types incongurent: %s vs %s\n"%(Read_file_type[pair[0]], Read_file_type[pair[1]]))
-        allPairsMatch = True
-        for read_idPair in zip(Read_id_sample[pair[0]], Read_id_sample[pair[1]]):
-            if read_idPair[0] != read_idPair[1]:
-                allPairsMatch = False
-                
-        LOG.write("\tread IDs tested for match for files %s "%str(pair)+" result = %s\n"%str(allPairsMatch))
-
-    for filename in singleFiles:
-        studyReadFile(filename)
-        if Read_file_type[filename] != fileItemType[filename]:
-            LOG.write("\t!discrepancy with claimed type: %s is type %s\n"%(filename, Read_file_type[filename]))
-    return
-
-def writeSpadesYamlFile(args):
-    LOG.write("writeSpadesYamlFile: elapsed seconds = %f\n"%(time()-Start_time))
-    if not os.path.isdir(args.output_dir):
-        os.mkdir(args.output_dir)
-    outfileName = os.path.join(args.output_dir, "spades_yaml_file.txt")
-    OUT = open(outfileName, "w")
-    OUT.write("[\n")
-    
-    LOG.write("illumina: "+", ".join(args.illumina)+"\n")
-    LOG.write("iontorrent: "+", ".join(args.illumina)+"\n")
-    single_end_reads = []
-    paired_end_reads = [[], []]
-    mate_pair_reads = [[], []]
-    all_read_files = []
-    if args.illumina:
-        all_read_files = args.illumina
-    elif args.iontorrent:
-        all_read_files = args.iontorrent
-    for item in all_read_files:
-        if ":" in item:
-            pair = item.split(":")
-            f = os.path.abspath(pair[0])
-            paired_end_reads[0].append(f)
-            f = os.path.abspath(pair[1])
-            paired_end_reads[1].append(f)
-        elif "%" in item:
-            pair = item.split("%")
-            f = os.path.abspath(pair[0])
-            mate_pair_reads[0].append(f)
-            f = os.path.abspath(pair[1])
-            mate_pair_reads[1].append(f)
-        else:
-            single_end_reads.append(os.path.abspath(item))
-    precedingElement=False
-    if len(single_end_reads):
-        OUT.write("  {\n    type: \"single\",\n    single reads: [\n        \"")
-        OUT.write("\",\n        \"".join(single_end_reads))
-        OUT.write("\"\n    ]\n  }\n")
-        precedingElement=True
-    if len(paired_end_reads[0]):
-        if precedingElement:
-            OUT.write(",\n")
-        OUT.write("  {\n    orientation: \"fr\",\n")
-        OUT.write("    type: \"paired-end\",\n")
-        OUT.write("    right reads: [\n        \""+"\",\n        \"".join(paired_end_reads[0]))
-        OUT.write("\"\n    ],\n")
-        OUT.write("    left reads: [\n        \""+"\",\n        \"".join(paired_end_reads[1]))
-        OUT.write("\"\n    ]\n")
-        OUT.write("  }\n")
-        precedingElement=True
-    if len(mate_pair_reads[0]):
-        if precedingElement:
-            OUT.write(",\n")
-        OUT.write("  {\n    orientation: \"rf\",\n")
-        OUT.write("    type: \"mate-pairs\",\n")
-        OUT.write("    right reads: [\n        \""+"\",\n        \"".join(mate_pair_reads[0]))
-        OUT.write("\"\n    ]\n")
-        OUT.write("    left reads: [\n        \""+"\",\n        \"".join(mate_pair_reads[1]))
-        OUT.write("\"\n    ]\n")
-        OUT.write("  }\n")
-        precedingElement=True
-    if args.pacbio:
-        if precedingElement:
-            OUT.write(",\n")
-        pacbio_reads = []
-        for f in args.pacbio:
-            pacbio_reads.append(os.path.abspath(f))
-        OUT.write("  {\n    type: \"pacbio\",\n    single reads: [\n        \"")
-        OUT.write("\",\n        \"".join(pacbio_reads))
-        OUT.write("\"\n    ]\n  }\n")
-        precedingElement=True
-    if args.nanopore:
-        if precedingElement:
-            OUT.write(",\n")
-        nanopore_reads = []
-        for f in args.nanopore:
-            nanopore_reads.append(os.path.abspath(f))
-        OUT.write("  {\n    type: \"nanopore\",\n    single reads: [\n        \"")
-        OUT.write("\",\n        \"".join(nanopore_reads))
-        OUT.write("\"\n    ]\n  }\n")
-        precedingElement=True
-
-    OUT.write("]\n")
-    OUT.close()
-    return(outfileName)    
-
-def runSpades(args):
-    LOG.write("runSpades: elapsed seconds = %f\n"%(time()-Start_time))
-    #if ("illumina_pe" in args.output_dirr "illumina_se" in args) and ("iontorrent_pe" in args or "iontorrent_se" in args):
-    if args.illumina and args.iontorrent:
-        raise Exception("SPAdes cannot process both Illumina and IonTorrent reads in the same run")
-    command = ["spades.py", "--threads", str(args.threads), "-o", args.output_dir]
-    if args.singlecell:
-        command.append("--sc")
-    if args.iontorrent:
-        command.append("--iontorrent") # tell SPAdes that this is the read type
-    yamlFile = writeSpadesYamlFile(args)
-    command.extend(["--dataset", yamlFile])
-    if args.trusted_contigs:
-        command.extend(["--trusted-contigs", args.trusted-contigs])
-    if args.untrusted_contigs:
-        command.extend(["--untrusted-contigs", args.untrusted-contigs])
-    if not args.no_careful:
-        command.append("--careful")
-    if args.memory:
-        command.extend(["-m", str(args.memory)])
-    LOG.write("SPAdes command =\n"+" ".join(command)+"\n")
-    LOG.write("    PATH:  "+os.environ["PATH"]+"\n\n")
-    spadesStartTime = time()
-
-    return_code = subprocess.call(command, shell=False)
-    LOG.write("return code = %d\n"%return_code)
-
-    LOG.write("Duration of SPAdes run was %f seconds\n"%(time()-spadesStartTime))
-    if not args.no_quast:
-        quastCommand = [args.quast_exec, "-o", "quast_out", "-t", str(args.threads), "--gene-finding", "contigs.fasta", "scaffolds.fasta"]
-        LOG.write("running quast: "+" ".join(quastCommand)+"\n")
-        return_code = subprocess.call(quastCommand, shell=False)
-        LOG.write("return code = %d\n"%return_code)
-
-def runCanu(args):
-    LOG.write("runCanu: elapsed seconds = %f\n"%(time()-Start_time))
-    comment = """
-usage: canu [-version] [-citation] \
-            [-correct | -trim | -assemble | -trim-assemble] \
-            [-s <assembly-specifications-file>] \
-            -p <assembly-prefix> \
-            -d <assembly-directory> \
-            genomeSize=<number>[g|m|k] \
-            [other-options] \
-            [-pacbio-raw | -pacbio-corrected | -nanopore-raw | -nanopore-corrected] file1 file2 ...
-"""
-# canu -d /localscratch/allan/canu_assembly -p p6_25X gnuplotTested=true genomeSize=5m useGrid=false -pacbio-raw pacbio_p6_25X.fastq
-    command = ["canu", "-d", args.output_dir, "-p", args.canu_prefix, "gnuplotTested=true", "useGrid=false", "genomeSize=%s"%args.genome_size]
-    if args.pacbio:
-        command.append("-pacbio-raw")
-        command.extend(args.pacbio) #allow multiple files
-    if args.nanopore:
-        command.append("-nanopore-raw")
-        command.extend(args.nanopore) #allow multiple files
-    LOG.write("canu command =\n"+" ".join(command)+"\n")
-    #LOG.write("    PATH:  "+os.environ["PATH"]+"\n\n")
-
-    canuStartTime = time()
-    return_code = subprocess.call(command, shell=False)
-    LOG.write("return code = %d\n"%return_code)
-    LOG.write("Duration of canu run was %f seconds\n"%(time()-canuStartTime))
-
-    if not args.no_quast:
-        quastCommand = [args.quast_exec, "-o", "quast_out", "-t", str(args.threads), "--gene-finding", args.canu_prefix+".contigs.fasta", args.canu_prefix+".unitigs.fasta"]
-        LOG.write("running quast: "+" ".join(quastCommand)+"\n")
-        return_code = subprocess.call(quastCommand, shell=False)
-        LOG.write("return code = %d\n"%return_code)
-
-def main():
-    global Path_to_lib
-    Path_to_lib = os.path.dirname(sys.argv[0])
-    Path_to_lib = "/".join(Path_to_lib.split("/")[:-1])
-    Path_to_lib += "/lib"
-    global Start_time
-    Start_time = time()
-    parser = argparse.ArgumentParser(formatter_class=argparse.ArgumentDefaultsHelpFormatter)
-    parser.add_argument('-o', '--output_dir', default='.', help='output directory.', required=False)
-    illumina_or_iontorrent = parser.add_mutually_exclusive_group()
-    illumina_or_iontorrent.add_argument('--illumina', nargs='*', help='Illumina fastq[.gz] files or pairs; use ":" between end-pairs or "%%" between mate-pairs', required=False)
-    illumina_or_iontorrent.add_argument('--iontorrent', nargs='*', help='list of IonTorrent[.gz] files or pairs, ":" between paired-end-files', required=False)
-    parser.add_argument('--singlecell', action = 'store_true', help='flag for single-cell MDA data for SPAdes', required=False)
-    parser.add_argument('--pacbio', nargs='*', help='list of Pacific Biosciences fastq[.gz] or bam files', required=False)
-    parser.add_argument('--sra', nargs='*', help='list of SRA run accessions (e.g. SRR5070677), will be downloaded from NCBI', required=False)
-    parser.add_argument('--nanopore', nargs='*', help='list of Oxford Nanotech fastq[.gz] or bam files', required=False)
-    parser.add_argument('--canu_prefix', default='canu', help='prefix for canu output', required=False)
-    parser.add_argument('--genome_size', default=Default_genome_size, help='genome size for canu: e.g. 300k or 5m or 1.1g', required=False)
-    #parser.add_argument('--fasta', nargs='*', help='list of fasta files "," between libraries', required=False)
-    parser.add_argument('--anonymous_reads', nargs='*', help="unspecified read files, types automatically inferred.")
-    parser.add_argument('--trusted_contigs', help='for SPAdes, same-species contigs known to be good', required=False)
-    parser.add_argument('--untrusted_contigs', help='for SPAdes, same-species contigs used gap closure and repeat resolution', required=False)
-    parser.add_argument('--no_careful', action = 'store_true', help='turn off careful flag to SPAdes (faster)', required=False)
-    parser.add_argument('-t', '--threads', metavar='cpus', type=int, default=4)
-    parser.add_argument('-m', '--memory', metavar='GB', type=int, help='RAM limit for SPAdes in Gb', default=250)
-    parser.add_argument('--bytes_to_sample', metavar='bytes', type=int, default=Default_bytes_to_sample, help='how much to sample from read files to test file type')
-    parser.add_argument('--runTrimmomatic', action = 'store_true', help='run trimmomatic on Illumina or Iontorrent fastq files')
-    #parser.add_argument('--trimmomatic_jar', default='trimmomatic.jar', help='trimmomatic jar file, with path')
-    parser.add_argument('--illuminaAdapters', default='illumina_adapters.fa', help='illumina adapters file, looked for in script directory')
-    parser.add_argument('--trimmomaticWindow', metavar="width", type=int, default=Default_window_width, help='window width for trimming')
-    parser.add_argument('--trimmomaticMinQual', metavar="phred", type=int, default=Default_window_quality, help='score of window below which 3\' end is trimmed')
-    parser.add_argument('--trimmomaticEndQual', metavar="phred", type=int, default=Default_end_quality, help='score at which individual 3\' bases are trimmed')
-    parser.add_argument('--no_quast', action = 'store_true', help='turn off runing quast for assembly quality statistics')
-    parser.add_argument('--quast_exec', default='quast.py', help='path to quast.py (if not on path)')
-    #parser.add_argument('--params', help="JSON file with additional information.")
-    if len(sys.argv) == 1:
-        parser.print_help()
-        sys.exit(2)
-    args = parser.parse_args()
-    logfileName = os.path.basename(sys.argv[0])
-    logfileName = logfileName.replace(".py", "")
-    logfileName = os.path.join(args.output_dir, logfileName)+".log"
-    global LOG 
-    sys.stderr.write("logging to "+logfileName+"\n")
-    LOG = open(logfileName, 'w', 0) #unbuffered 
-    LOG.write("starting %s\n"%sys.argv[0])
-    LOG.write(strftime("%a, %d %b %Y %H:%M:%S", localtime(Start_time))+"\n")
-    LOG.write("args= "+str(args)+"\n\n")
-    if args.anonymous_reads:
-        categorize_anonymous_read_files(args)
-# if any illumina or iontorrent reads present, must use SPAdes (long-reads can be present), else use canu for long-reads
-    if args.sra:
-        fetch_sra_files(args)
-    study_all_read_files(args)
-    if args.illumina or args.iontorrent:
-        for fileList in (args.illumina, args.iontorrent):
-            if not fileList:
-                continue
-            processedFileList = []
-            for item in fileList:
-                if ':' in item or '%' in item:
-                    (verifiedPair, unpaired) = verifyReadPairing(item, args.output_dir)
-                    if args.runTrimmomatic:
-                        (trimmedPair, trimmedUnpaired) = trimPairedReads(verifiedPair, args, illumina=(fileList == args.illumina))
-                        processedFileList.append(trimmedPair)
-                        processedFileList.append(trimmedUnpaired)
-                        trimmedUnpaired = trimSingleReads(unpaired, args, illumina=(fileList == args.illumina))
-                    else:
-                        processedFileList.append(verifiedPari)
-                        processedFileList.append(unpaired)
-                else:
-                    if args.runTrimmomatic:
-                        trimmedSingleReads = trimSingleReads(item, args, illumina=(fileList == args.illumina))
-                        processedFileList.append(trimmedSingleReads)
-                    else:
-                        processedFileList.append(item)
-            if fileList == args.illumina:
-                args.illumina = processedFileList
-            else:
-                args.iontorrent = processedFileList
-        runSpades(args)
-    else:
-        runCanu(args)
-    LOG.write("done with %s\n"%sys.argv[0])
-    LOG.write(strftime("%a, %d %b %Y %H:%M:%S", localtime(time()))+"\n")
-
-if __name__ == "__main__":
-    main()
->>>>>>> ca47e299
+#!/usr/bin/env python
+import sys
+import subprocess
+import argparse
+import gzip
+import os
+import os.path
+import re
+import shutil
+import urllib2
+from time import time, localtime, strftime
+
+p3_sra_path = os.path.dirname(sys.argv[0]).replace("p3_assembly/scripts", "sra_import")
+sys.path.append(p3_sra_path)
+import p3_sra
+
+"""
+This script organizes a command line for either 
+SPAdes or canu as appropriate: 
+    canu if pacbio or nanopore, 
+    spades if illumina or iontorrent 
+    and SPAdes for hybrid assemblies, eg Illumina plus PacBio
+It can auto-detect read types (illumina, iontorrent, pacbio, nanopore)
+It can run Trimmomatic prior to assembling.
+It can run Quast to generate assembly quality statistics.
+TODO: properly handle different kinds of pacbio reads
+TODO: verify that read type identification works in general
+TODO: enable specifying SRA run ids for assembly
+"""
+
+Default_genome_size = "5m"
+Default_bytes_to_sample = 20000
+Default_window_width = 4
+Default_window_quality = 15
+Default_end_quality = 10
+Read_id_sample = {}
+Read_file_type = {}
+Avg_read_length = {}
+LOG = None # create a log file at start of main()
+Start_time = None
+Path_to_lib = '.'
+
+def determineReadFileType(read_id):
+    """ 
+    Analyze sample of text from read file and return one of:
+    illumina, iontorrent, pacbio, nanopore, ...
+    going by patterns listed here: https://www.ncbi.nlm.nih.gov/sra/docs/submitformats/#platform-specific-fastq-files
+    these patterns need to be refined and tested
+    """
+    if read_id.startswith(">"):
+        return "fasta"
+    #@D00553R:173:HG53VBCXY:2:1101:1235:2074 1:N:0:ACAGTGAT
+    if re.match(r"@[A-Z]\S+:\d+:\S+:\d+:\d+:\d+:\d+ \S+:\S+:\S+:\S+$", read_id):
+        return "illumina" # newer illumina
+    if re.match(r"@\S+:\S+:\S+:\S+:\S+#\S+/\S+$", read_id):
+        return "illumina" # older illumina
+    if re.match(r"@\S+:\S+:\S+$", read_id):
+        return "iontorrent" # 
+    if re.match(r"@[SED]RR\d+\.\d+", read_id):
+        return "sra" # 
+# NOTE: need to distinguish between PacBio CSS data types and pass to SPAdes appropriately
+    if re.match(r"@\S+/\S+/\S+_\S+$", read_id): #@<MovieName> /<ZMW_number>/<subread-start>_<subread-end> :this is CCS Subread
+        return "pacbio_ccs_subread" # 
+    if re.match(r"@\S+/\S+$", read_id): #@<MovieName>/<ZMW_number> 
+        return "pacbio_ccs" # 
+#@d5edc711-3388-4510-ace0-5d39d0d70e19 runid=999acb6b58d1c399244c42f88902c6e5eeb3cacf read=10 ch=446 start_time=2017-10-24T17:33:18Z
+    if re.match(r"@[a-z0-9-]+\s+runid=\S+\s+read=\d+\s+ch=", read_id): #based on one example, need to test more 
+        return "nanopore" # 
+    return "na"
+
+def trimPairedReads(readPair, args, illumina=False):
+    """ Split files on separator (: or %)
+    run Trimmomatic (specifying IlluminaClip if illumina parameter set to true)
+    return joined (on separator) paired files, plus one file with unpaired reads """
+    LOG.write("trimPairedReads: elapsed seconds = %f\n"%(time()-Start_time))
+    m = re.match("^(.+)([%:])(.+)", readPair)
+    if not m:
+        raise Exception("verifyReadPairing cannot split readPair: "+readPair)
+    readFile1, separator, readFile2 = m.groups()
+    read1_out_base = os.path.basename(readFile1)
+    read1_out_base = read1_out_base.split(".")[0]
+
+    read2_out_base = os.path.basename(readFile2)
+    read2_out_base = read2_out_base.split(".")[0]
+
+    if read1_out_base == read2_out_base:
+        read1_out_base += "_read1"
+        read2_out_base += "_read2"
+    read1_out_base += "_trim"
+    read2_out_base += "_trim"
+    read1_out_base = os.path.join(args.output_dir, read1_out_base)
+    read2_out_base = os.path.join(args.output_dir, read2_out_base)
+
+    command = ["java", "-jar", os.path.join(Path_to_lib, 'trimmomatic.jar'), "PE", "-threads", str(args.threads)]
+    command.extend([readFile1, readFile2, read1_out_base+"_P.fq", read1_out_base+"_U.fq", read2_out_base+"_P.fq", read2_out_base+"_U.fq"])
+    command.append("SLIDINGWINDOW:%d:%d"%(args.trimmomaticWindow, args.trimmomaticMinQual))
+    command.append("LEADING:%d"%(args.trimmomaticEndQual))
+    command.append("TRAILING:%d"%(args.trimmomaticEndQual))
+    if illumina:
+        command.append("ILLUMINACLIP:%s:2:30:10"%os.path.join(Path_to_lib, 'illumina_adapters.fa'))
+    LOG.write("command = "+" ".join(command)+"\n")
+    return_code = subprocess.call(command, shell=False)
+    LOG.write("return code = %d\n"%return_code)
+    #copy unpaired reads to just one file
+    UnpairedRead1File = open(read1_out_base+"_U.fq", "a")
+    UnpairedRead2File = open(read2_out_base+"_U.fq")
+    for line in UnpairedRead2File:
+        UnpairedRead1File.write(line)
+    UnpairedRead1File.close()
+    UnpairedRead2File.close()
+    # return value is tuple of two elements
+    # first element is the two trimmed paired-read files joined by the separator found on input [: or %]
+    # second element is the name of the file with unpaired reads (combining read1 and read2 to one file)
+    return(read1_out_base+"_P.fq" + separator + read2_out_base+"_P.fq", read1_out_base+"_U.fq")
+
+def trimSingleReads(readFile, args, illumina=False):
+    """ Run Trimmomatic on single read file (include IlluminaClip if illumina==True)"""
+    LOG.write("trimSingleReads: elapsed seconds = %f\n"%(time()-Start_time))
+    trimmedFileName = os.path.basename(readFile)
+    trimmedFileName = trimmedFileName.split('.')[0]
+    trimmedFileName += "_trim.fq"
+    trimmedFileName = os.path.join(args.output_dir, trimmedFileName)
+
+    command = ["java", "-jar", os.path.join(Path_to_lib, 'trimmomatic.jar'), "SE", "-threads", str(args.threads)]
+    command.extend([readFile, trimmedFileName])
+    command.append("SLIDINGWINDOW:%d:%d"%(args.trimmomaticWindow, args.trimmomaticMinQual))
+    command.append("LEADING:%d"%(args.trimmomaticEndQual))
+    command.append("TRAILING:%d"%(args.trimmomaticEndQual))
+    if illumina:
+        command.append("ILLUMINACLIP:%s:2:30:10"%os.path.join(Path_to_lib, 'illumina_adapters.fa'))
+    LOG.write("command = "+" ".join(command)+"\n")
+    return_code = subprocess.call(command, shell=False)
+    LOG.write("return code = %d\n"%return_code)
+    return trimmedFileName
+
+def verifyReadPairing(readPair, output_dir):
+    """ Read both files, write 3 new files: paired1, paired2, unpaired
+    return paired1[:%]paired2, unpaired
+    """
+    m = re.match("^(.+)([%:])(.+)", readPair)
+    if not m:
+        raise Exception("verifyReadPairing cannot split readPair: "+readPair)
+    readFile1, separator, readFile2 = m.groups()
+    if readFile1.lower().endswith(".gz"):
+        F = gzip.open(readFile1)
+    else:
+        F = open(readFile1)
+    i = 0
+    id = None
+    read1 = {}
+    seqqual = '' # for 3-line record of sequence and quality
+    for line in F:
+        if i % 4 == 0:
+            if id:
+                read1[id] = seqqual
+            seqqual = ''
+            id = line.split()[0]
+        else:
+            seqqual += line
+        i += 1
+    F.close()
+
+    basename = os.path.join(output_dir, os.path.basename(readFile1))
+    verifiedPairedFile1 = basename + "_paired.fq"
+    unpairedReadFile = basename + "_reads12_unpaired.fq"
+    basename = os.path.join(output_dir, os.path.basename(readFile2))
+    verifiedPairedFile2 = basename + "_paired.fq"
+    PairedOut1 = open(verifiedPairedFile1, 'w')
+    PairedOut2 = open(verifiedPairedFile2, 'w')
+    UnpairedOut = open(unpairedReadFile, 'w')
+
+    if readFile2.lower().endswith(".gz"):
+        F = gzip.open(readFile2)
+    else:
+        F = open(readFile2)
+    i = 0
+    found = False
+    for line in F:
+        if i % 4 == 0:
+            id = line.split()[0]
+            found = id in read1
+            if found:
+                PairedOut1.write(id+"\n"+read1[id])
+                PairedOut2.write(id+"\n")
+                del read1[id]
+            else:
+                UnpairedOut.write(id+"\n")
+        else:
+            if found:
+                PairedOut2.write(line)
+            else:
+                UnpairedOut.write(line)
+        i += 1
+    PairedOut1.close()
+    PairedOut2.close()
+
+    for id in read1:
+        UnpairedOut.write(id+"\n"+read1[id])
+    UnpairedOut.close()
+    # separator is ':' or '%' from input
+    return (verifiedPairedFile1+separator+verifiedPairedFile2, unpairedReadFile)
+
+def studyReadFile(filename):
+    LOG.write("studyReadFile(%s): elapsed seconds = %f\n"%(filename, time()-Start_time))
+    #return(Read_file_type[filename], Read_id_sample[filename], Avg_read_length[filename])
+    # figures out Read_file_type, collects a sample of read IDs, and average read length
+    Read_file_type[filename] = 'na'
+    Read_id_sample[filename] = []
+    if filename.endswith("gz"):
+        F = gzip.open(filename)
+    else:
+        F = open(filename)
+    text = F.read(Default_bytes_to_sample) #read X number of bytes for text sample
+    F.close()
+    LOG.write("  file text sample %s:\n%s\n\n"%(filename, text[0:50]))
+    Read_id_sample[filename] = []
+    lines = text.split("\n")
+    if len(lines) < 2:
+        raise Exception("text sample (length %d) lacks at least 2 lines"%len(text))
+    Read_file_type[filename] = determineReadFileType(lines[0])
+    read_format = None
+    if lines[0].startswith("@"):
+        read_format = 'fastq'
+    elif lines[0].startswith(">"):
+        read_format = 'fasta'
+    Avg_read_length[filename] = 0
+    readLengths = []
+    if read_format == 'fastq':
+        for i, line in enumerate(lines):
+            if i % 4 == 0:
+                Read_id_sample[filename].append(line.split(' ')[0]) # get part up to first space, if any 
+            elif i % 4 == 1:
+                readLengths.append(len(line)-1)
+    elif read_format == 'fasta':
+        read = ''
+        for line in lines:
+            if line.startswith(">"):
+                Read_id_sample[filename].append(line[1:].split(' ')[0]) # get part after '>' and up to first space, if any 
+                if len(read) > 0:
+                    readLengths.append(len(read))
+                read = ''
+            else:
+                read += line.rstrip()
+    Avg_read_length[filename] = sum(readLengths)/float(len(readLengths))
+    LOG.write("found read type %s average read length %.1f\n"%(Read_file_type[filename], Avg_read_length[filename]))
+    return(Read_file_type[filename], Read_id_sample[filename], Avg_read_length[filename])
+
+def findSingleDifference(s1, s2):
+# if two strings differ in only a single position, return the chars at that pos, else return None
+    if len(s1) != len(s2):
+        return None
+    retval = None
+    for c1, c2 in zip(s1, s2):
+        if c1 != c2:
+            if retval:
+                return None
+            retval = (c1, c2)
+    return retval
+
+def categorize_anonymous_read_files(args):
+    LOG.write("categorize_anonymous_read_files: elapsed seconds = %f\n"%(time()-Start_time))
+    LOG.write("  files=%s\n"%("\t".join(args.anonymous_reads)))
+    for filename in args.anonymous_reads:
+        studyReadFile(filename)
+
+    # try to find paired files
+    membersOfPairs = set()
+    for i, filename1 in enumerate(args.anonymous_reads[:-1]):
+        for filename2 in args.anonymous_reads[i+1:]:
+            charDiffs = findSingleDifference(filename1, filename2)
+# charDiffs will be not None if the strings match at all but one character (presumably '1' vs '2')
+            if charDiffs:
+                try:
+                    intDiffs = (int(float(charDiffs[0])), int(float(charDiffs[1])))
+                    pairedFiles = None
+                    if intDiffs[0] == 1 and intDiffs[1] == 2:
+                        pairedFiles = (filename1, filename2)
+                    elif intDiffs[1] == 1 and intDiffs[0] == 2:
+                        pairedFiles = (filename2, filename1)
+                    if pairedFiles:
+                        if Read_file_type[filename1] != Read_file_type[filename2]:
+                            LOG.write("!Discordant fileTypes for %s vs %s, %s vs %s\n"%(filename1, filename2, Read_file_type[filename1], Read_file_type[filename2]))
+                        if Read_file_type[filename1] == 'illumina':
+                            if not args.illumina:
+                                args.illumina = []
+                            args.illumina.append(":".join(pairedFiles))
+                            LOG.write("appending to args.illumina: %s %s\n"%pairedFiles)
+                        elif Read_file_type[filename1] == 'iontorrent':
+                            if not args.iontorrent:
+                                args.iontorrent = []
+                            args.iontorrent.append(":".join(pairedFiles))
+                            LOG.write("appending to args.iontorrent: %s %s\n"%pairedFiles)
+                        else: # neither illumina vs iontorrent, perhaps 'sra'
+                            if Avg_read_length[filename1] < 500:
+                                #call it illumina
+                                if not args.illumina:
+                                    args.illumina=[]
+                                args.illumina.append(":".join(pairedFiles))
+                                LOG.write("Calling file pair %s %s, mean length %d, to be 'illumina', from %s\n"%(filename1, filename2, Avg_read_length[filename1], Read_file_type[filename1]))
+                        membersOfPairs.add(pairedFiles[0])
+                        membersOfPairs.add(pairedFiles[1])
+                except:
+                    pass
+
+    for filename in args.anonymous_reads:
+        if filename not in membersOfPairs:
+            if Read_file_type[filename1] == 'illumina':
+                if not args.illumina:
+                    args.illumina = []
+                args.illumina.append(filename)
+                LOG.write("appending to args.illumina: %s\n"%filename)
+            elif Read_file_type[filename] == 'iontorrent':
+                if not args.iontorrent:
+                    args.iontorrent = []
+                args.iontorrent.append(filename)
+                LOG.write("appending to args.iontorrent: %s\n"%filename)
+            elif Read_file_type[filename] == 'pacbio':
+                if not args.pacbio:
+                    args.pacbio = []
+                args.pacbio.append(filename)
+                LOG.write("appending to args.pacbio: %s\n"%filename)
+            elif Read_file_type[filename] == 'nanopore':
+                if not args.nanopore:
+                    args.nanopore = []
+                args.nanopore.append(filename)
+                LOG.write("appending to args.nanopore: %s\n"%filename)
+            elif Avg_read_length[filename] < 500:
+                #call it illumina
+                if not args.illumina:
+                    args.illumina=[]
+                args.illumina.append(filename)
+                LOG.write("Calling file %s, mean length %d, to be 'illumina', from %s\n"%(filename, Avg_read_length[filename], Read_file_type[filename]))
+            else:
+                if not args.pacbio:
+                    args.pacbio=[]
+                args.pacbio.append(filename)
+                LOG.write("Calling file %s, mean length %d, to be 'pacbio', from %s\n"%(filename, Avg_read_length[filename], Read_file_type[filename]))
+    return
+
+def fetch_sra_files(args):
+    """ Need to change this to call external library Zane and Andew wrote
+    Use ftp to get all SRA files.
+    Use edirect tools esearch and efetch to get metadata (sequencing platform, etc).
+    Append to appropriate parts of args (e.g., args.illumina or args.iontorrent).
+    """
+    LOG.write("fetch_sra_files: elapsed seconds = %f\n"%(time()-Start_time))
+    if not args.sra:
+        return
+    for sra in args.sra:
+
+        if sra.endswith(".sra"):
+            sra = sra[:-4] # trim off trailing ".sra", will later detect presence of "xxx.sra" file if it exists
+
+        runinfo = p3_sra.get_runinfo(sra)
+        """moved to p3-sra module
+        runinfo_url = "https://trace.ncbi.nlm.nih.gov/Traces/sra/sra.cgi?save=efetch&db=sra&rettype=runinfo&term="+sra
+        r = urllib2.urlopen(runinfo_url)
+        
+        runinfo = {}
+        lines = r.read().split("\n")
+        LOG.write("Got runinfo:\n"+'\n'.join(lines)+"\n")
+        values = lines[1].split(",")
+        for i, field in enumerate(lines[0].split(",")):
+            runinfo[field] = values[i]"""
+        if runinfo['Platform'] == 'PACBIO_SMRT':
+            if not args.pacbio:
+                args.pacbio = []
+            listToAddTo = args.pacbio
+        elif runinfo['Platform'] == "ILLUMINA":
+            if not args.illumina:
+                args.illumina = []
+            listToAddTo = args.illumina
+        elif runinfo['Platform'] == "ION_TORRENT":
+            if not args.iontorrent:
+                args.iontorrent = []
+            listToAddTo = args.iontorrent
+        elif runinfo['Platform'] == "OXFORD_NANOPORE":
+            if not args.nanopore:
+                args.nanopore = []
+            listToAddTo = args.nanopore
+        else:
+            raise Exception("Problem: Cannot process sra data from platform %s\n"%runinfo['Platform'])
+
+        if not os.path.exists(sra+".sra"):
+            LOG.write("downloading %s\n"%sra)
+            p3_sra.ftp_download_single_run(sra)
+            """ moved to sra_import/p3_sra.py
+            sra_file_url = "ftp://ftp-trace.ncbi.nih.gov/sra/sra-instant/reads/ByRun/sra/%s/%s/%s/%s.sra"%(sra[:3], sra[:6], sra, sra)
+            with open(sra+".sra", 'wb') as OUT:
+                response = urllib2.urlopen(sra_file_url)
+                shutil.copyfileobj(response, OUT)
+            """
+
+        if not os.path.exists(sra+".sra"):
+            raise Exception("Problem: file %s.sra does not exist after trying to download %s\n"%(sra, sra_file_url))
+
+        if runinfo['LibraryLayout'].startswith("SINGLE"):
+            p3_sra.fastqDumpExistingSraFile(sra+".sra", splitFiles=False)
+            #subprocess.call(["fastq-dump", sra+".sra"], shell=False)
+            if not os.path.exists(sra+".fastq"):
+                raise Exception("Problem: file %s.fastq does not exist after running fastq-dump on %s.sra\n"%(sra, sra))
+            listToAddTo.append(sra+".fastq")
+        elif runinfo['LibraryLayout'].startswith("PAIRED"):
+            p3_sra.fastqDumpExistingSraFile(sra+".sra", splitFiles=True)
+            #subprocess.call(["fastq-dump", "--split-files", sra+".sra"], shell=False)
+            if not (os.path.exists(sra+"_1.fastq") and os.path.exists(sra+"_2.fastq")):
+                raise Exception("Problem: file %s_1.fastq and/or %s_2.fastq do not exist after running fastq-dump --split-files on %s.sra\n"%(sra, sra, sra))
+            listToAddTo.append(sra+"_1.fastq")
+            listToAddTo.append(sra+"_2.fastq")
+    return
+
+def study_all_read_files(args):
+    LOG.write("study_all_read_files: elapsed seconds = %f\n"%(time()-Start_time))
+    fileItemType={}
+    filePairs=[]
+    singleFiles=[]
+    if args.illumina:
+        for item in args.illumina:
+            fileItemType[item] = 'illumina'
+            if ':' in item or '%' in item:
+                filePairs.append(item)
+            else:
+                singleFiles.append(item)
+    if args.iontorrent:
+        for item in args.iontorrent:
+            fileItemType[item] = 'iontorrent'
+            if ':' in item or '%' in item:
+                filePairs.append(item)
+            else:
+                singleFiles.append(item)
+    if args.pacbio:
+        for item in args.pacbio:
+            fileItemType[item] = 'pacbio'
+            singleFiles.append(item)
+    if args.nanopore:
+        for item in args.nanopore:
+            fileItemType[item] = 'nanopore'
+            singleFiles.append(item)
+
+    for item in filePairs:
+        LOG.write("studying read pair %s\n"%item)
+        LOG.write("\tclaimed type = %s\n"%fileItemType[item])
+        pair = item.split(':')
+        if '%' in item:
+            pair = item.split('%')
+        charDiffs = findSingleDifference(pair[0], pair[1])
+        if charDiffs:
+            LOG.write("\tsingle char diff=%s %s\n"%(charDiffs[0], charDiffs[1]))
+        else:
+            LOG.write("\tno single char difference found\n")
+        if pair[0] not in Read_file_type:
+            studyReadFile(pair[0])
+        if pair[1] not in Read_file_type:
+            studyReadFile(pair[1])
+        if Read_file_type[pair[0]] == Read_file_type[pair[1]]:
+            LOG.write("\tinspected file types congruent: %s\n"%Read_file_type[pair[0]])
+            if Read_file_type[pair[0]] != fileItemType[item]:
+                LOG.write("\t!discrepancy with claimed type: %s is type %s\n"%(pair[1], Read_file_type[pair[1]]))
+        else:
+            LOG.write("\t!inspected file types incongurent: %s vs %s\n"%(Read_file_type[pair[0]], Read_file_type[pair[1]]))
+        allPairsMatch = True
+        for read_idPair in zip(Read_id_sample[pair[0]], Read_id_sample[pair[1]]):
+            if read_idPair[0] != read_idPair[1]:
+                allPairsMatch = False
+                
+        LOG.write("\tread IDs tested for match for files %s "%str(pair)+" result = %s\n"%str(allPairsMatch))
+
+    for filename in singleFiles:
+        studyReadFile(filename)
+        if Read_file_type[filename] != fileItemType[filename]:
+            LOG.write("\t!discrepancy with claimed type: %s is type %s\n"%(filename, Read_file_type[filename]))
+    return
+
+def writeSpadesYamlFile(args):
+    LOG.write("writeSpadesYamlFile: elapsed seconds = %f\n"%(time()-Start_time))
+    if not os.path.isdir(args.output_dir):
+        os.mkdir(args.output_dir)
+    outfileName = os.path.join(args.output_dir, "spades_yaml_file.txt")
+    OUT = open(outfileName, "w")
+    OUT.write("[\n")
+    
+    LOG.write("illumina: "+", ".join(args.illumina)+"\n")
+    LOG.write("iontorrent: "+", ".join(args.illumina)+"\n")
+    single_end_reads = []
+    paired_end_reads = [[], []]
+    mate_pair_reads = [[], []]
+    all_read_files = []
+    if args.illumina:
+        all_read_files = args.illumina
+    elif args.iontorrent:
+        all_read_files = args.iontorrent
+    for item in all_read_files:
+        if ":" in item:
+            pair = item.split(":")
+            f = os.path.abspath(pair[0])
+            paired_end_reads[0].append(f)
+            f = os.path.abspath(pair[1])
+            paired_end_reads[1].append(f)
+        elif "%" in item:
+            pair = item.split("%")
+            f = os.path.abspath(pair[0])
+            mate_pair_reads[0].append(f)
+            f = os.path.abspath(pair[1])
+            mate_pair_reads[1].append(f)
+        else:
+            single_end_reads.append(os.path.abspath(item))
+    precedingElement=False
+    if len(single_end_reads):
+        OUT.write("  {\n    type: \"single\",\n    single reads: [\n        \"")
+        OUT.write("\",\n        \"".join(single_end_reads))
+        OUT.write("\"\n    ]\n  }\n")
+        precedingElement=True
+    if len(paired_end_reads[0]):
+        if precedingElement:
+            OUT.write(",\n")
+        OUT.write("  {\n    orientation: \"fr\",\n")
+        OUT.write("    type: \"paired-end\",\n")
+        OUT.write("    right reads: [\n        \""+"\",\n        \"".join(paired_end_reads[0]))
+        OUT.write("\"\n    ],\n")
+        OUT.write("    left reads: [\n        \""+"\",\n        \"".join(paired_end_reads[1]))
+        OUT.write("\"\n    ]\n")
+        OUT.write("  }\n")
+        precedingElement=True
+    if len(mate_pair_reads[0]):
+        if precedingElement:
+            OUT.write(",\n")
+        OUT.write("  {\n    orientation: \"rf\",\n")
+        OUT.write("    type: \"mate-pairs\",\n")
+        OUT.write("    right reads: [\n        \""+"\",\n        \"".join(mate_pair_reads[0]))
+        OUT.write("\"\n    ]\n")
+        OUT.write("    left reads: [\n        \""+"\",\n        \"".join(mate_pair_reads[1]))
+        OUT.write("\"\n    ]\n")
+        OUT.write("  }\n")
+        precedingElement=True
+    if args.pacbio:
+        if precedingElement:
+            OUT.write(",\n")
+        pacbio_reads = []
+        for f in args.pacbio:
+            pacbio_reads.append(os.path.abspath(f))
+        OUT.write("  {\n    type: \"pacbio\",\n    single reads: [\n        \"")
+        OUT.write("\",\n        \"".join(pacbio_reads))
+        OUT.write("\"\n    ]\n  }\n")
+        precedingElement=True
+    if args.nanopore:
+        if precedingElement:
+            OUT.write(",\n")
+        nanopore_reads = []
+        for f in args.nanopore:
+            nanopore_reads.append(os.path.abspath(f))
+        OUT.write("  {\n    type: \"nanopore\",\n    single reads: [\n        \"")
+        OUT.write("\",\n        \"".join(nanopore_reads))
+        OUT.write("\"\n    ]\n  }\n")
+        precedingElement=True
+
+    OUT.write("]\n")
+    OUT.close()
+    return(outfileName)    
+
+def runSpades(args):
+    LOG.write("runSpades: elapsed seconds = %f\n"%(time()-Start_time))
+    #if ("illumina_pe" in args.output_dirr "illumina_se" in args) and ("iontorrent_pe" in args or "iontorrent_se" in args):
+    if args.illumina and args.iontorrent:
+        raise Exception("SPAdes cannot process both Illumina and IonTorrent reads in the same run")
+    command = ["spades.py", "--threads", str(args.threads), "-o", args.output_dir]
+    if args.singlecell:
+        command.append("--sc")
+    if args.iontorrent:
+        command.append("--iontorrent") # tell SPAdes that this is the read type
+    yamlFile = writeSpadesYamlFile(args)
+    command.extend(["--dataset", yamlFile])
+    if args.trusted_contigs:
+        command.extend(["--trusted-contigs", args.trusted-contigs])
+    if args.untrusted_contigs:
+        command.extend(["--untrusted-contigs", args.untrusted-contigs])
+    if not args.no_careful:
+        command.append("--careful")
+    if args.memory:
+        command.extend(["-m", str(args.memory)])
+    LOG.write("SPAdes command =\n"+" ".join(command)+"\n")
+    LOG.write("    PATH:  "+os.environ["PATH"]+"\n\n")
+    spadesStartTime = time()
+
+    return_code = subprocess.call(command, shell=False)
+    LOG.write("return code = %d\n"%return_code)
+
+    LOG.write("Duration of SPAdes run was %f seconds\n"%(time()-spadesStartTime))
+    if not args.no_quast:
+        quastCommand = [args.quast_exec, "-o", "quast_out", "-t", str(args.threads), "--gene-finding", "contigs.fasta", "scaffolds.fasta"]
+        LOG.write("running quast: "+" ".join(quastCommand)+"\n")
+        return_code = subprocess.call(quastCommand, shell=False)
+        LOG.write("return code = %d\n"%return_code)
+
+def runCanu(args):
+    LOG.write("runCanu: elapsed seconds = %f\n"%(time()-Start_time))
+    comment = """
+usage: canu [-version] [-citation] \
+            [-correct | -trim | -assemble | -trim-assemble] \
+            [-s <assembly-specifications-file>] \
+            -p <assembly-prefix> \
+            -d <assembly-directory> \
+            genomeSize=<number>[g|m|k] \
+            [other-options] \
+            [-pacbio-raw | -pacbio-corrected | -nanopore-raw | -nanopore-corrected] file1 file2 ...
+"""
+# canu -d /localscratch/allan/canu_assembly -p p6_25X gnuplotTested=true genomeSize=5m useGrid=false -pacbio-raw pacbio_p6_25X.fastq
+    command = ["canu", "-d", args.output_dir, "-p", args.canu_prefix, "gnuplotTested=true", "useGrid=false", "genomeSize=%s"%args.genome_size]
+    if args.pacbio:
+        command.append("-pacbio-raw")
+        command.extend(args.pacbio) #allow multiple files
+    if args.nanopore:
+        command.append("-nanopore-raw")
+        command.extend(args.nanopore) #allow multiple files
+    LOG.write("canu command =\n"+" ".join(command)+"\n")
+    #LOG.write("    PATH:  "+os.environ["PATH"]+"\n\n")
+
+    canuStartTime = time()
+    return_code = subprocess.call(command, shell=False)
+    LOG.write("return code = %d\n"%return_code)
+    LOG.write("Duration of canu run was %f seconds\n"%(time()-canuStartTime))
+
+    if not args.no_quast:
+        quastCommand = [args.quast_exec, "-o", "quast_out", "-t", str(args.threads), "--gene-finding", args.canu_prefix+".contigs.fasta", args.canu_prefix+".unitigs.fasta"]
+        LOG.write("running quast: "+" ".join(quastCommand)+"\n")
+        return_code = subprocess.call(quastCommand, shell=False)
+        LOG.write("return code = %d\n"%return_code)
+
+def main():
+    global Path_to_lib
+    Path_to_lib = os.path.dirname(sys.argv[0])
+    Path_to_lib = "/".join(Path_to_lib.split("/")[:-1])
+    Path_to_lib += "/lib"
+    global Start_time
+    Start_time = time()
+    parser = argparse.ArgumentParser(formatter_class=argparse.ArgumentDefaultsHelpFormatter)
+    parser.add_argument('-o', '--output_dir', default='.', help='output directory.', required=False)
+    illumina_or_iontorrent = parser.add_mutually_exclusive_group()
+    illumina_or_iontorrent.add_argument('--illumina', nargs='*', help='Illumina fastq[.gz] files or pairs; use ":" between end-pairs or "%%" between mate-pairs', required=False)
+    illumina_or_iontorrent.add_argument('--iontorrent', nargs='*', help='list of IonTorrent[.gz] files or pairs, ":" between paired-end-files', required=False)
+    parser.add_argument('--singlecell', action = 'store_true', help='flag for single-cell MDA data for SPAdes', required=False)
+    parser.add_argument('--pacbio', nargs='*', help='list of Pacific Biosciences fastq[.gz] or bam files', required=False)
+    parser.add_argument('--sra', nargs='*', help='list of SRA run accessions (e.g. SRR5070677), will be downloaded from NCBI', required=False)
+    parser.add_argument('--nanopore', nargs='*', help='list of Oxford Nanotech fastq[.gz] or bam files', required=False)
+    parser.add_argument('--canu_prefix', default='canu', help='prefix for canu output', required=False)
+    parser.add_argument('--genome_size', default=Default_genome_size, help='genome size for canu: e.g. 300k or 5m or 1.1g', required=False)
+    #parser.add_argument('--fasta', nargs='*', help='list of fasta files "," between libraries', required=False)
+    parser.add_argument('--anonymous_reads', nargs='*', help="unspecified read files, types automatically inferred.")
+    parser.add_argument('--trusted_contigs', help='for SPAdes, same-species contigs known to be good', required=False)
+    parser.add_argument('--untrusted_contigs', help='for SPAdes, same-species contigs used gap closure and repeat resolution', required=False)
+    parser.add_argument('--no_careful', action = 'store_true', help='turn off careful flag to SPAdes (faster)', required=False)
+    parser.add_argument('-t', '--threads', metavar='cpus', type=int, default=4)
+    parser.add_argument('-m', '--memory', metavar='GB', type=int, help='RAM limit for SPAdes in Gb', default=250)
+    parser.add_argument('--bytes_to_sample', metavar='bytes', type=int, default=Default_bytes_to_sample, help='how much to sample from read files to test file type')
+    parser.add_argument('--runTrimmomatic', action = 'store_true', help='run trimmomatic on Illumina or Iontorrent fastq files')
+    #parser.add_argument('--trimmomatic_jar', default='trimmomatic.jar', help='trimmomatic jar file, with path')
+    parser.add_argument('--illuminaAdapters', default='illumina_adapters.fa', help='illumina adapters file, looked for in script directory')
+    parser.add_argument('--trimmomaticWindow', metavar="width", type=int, default=Default_window_width, help='window width for trimming')
+    parser.add_argument('--trimmomaticMinQual', metavar="phred", type=int, default=Default_window_quality, help='score of window below which 3\' end is trimmed')
+    parser.add_argument('--trimmomaticEndQual', metavar="phred", type=int, default=Default_end_quality, help='score at which individual 3\' bases are trimmed')
+    parser.add_argument('--no_quast', action = 'store_true', help='turn off runing quast for assembly quality statistics')
+    parser.add_argument('--quast_exec', default='quast.py', help='path to quast.py (if not on path)')
+    #parser.add_argument('--params', help="JSON file with additional information.")
+    if len(sys.argv) == 1:
+        parser.print_help()
+        sys.exit(2)
+    args = parser.parse_args()
+    logfileName = os.path.basename(sys.argv[0])
+    logfileName = logfileName.replace(".py", "")
+    logfileName = os.path.join(args.output_dir, logfileName)+".log"
+    global LOG 
+    sys.stderr.write("logging to "+logfileName+"\n")
+    LOG = open(logfileName, 'w', 0) #unbuffered 
+    LOG.write("starting %s\n"%sys.argv[0])
+    LOG.write(strftime("%a, %d %b %Y %H:%M:%S", localtime(Start_time))+"\n")
+    LOG.write("args= "+str(args)+"\n\n")
+    if args.anonymous_reads:
+        categorize_anonymous_read_files(args)
+# if any illumina or iontorrent reads present, must use SPAdes (long-reads can be present), else use canu for long-reads
+    if args.sra:
+        fetch_sra_files(args)
+    study_all_read_files(args)
+    if args.illumina or args.iontorrent:
+        for fileList in (args.illumina, args.iontorrent):
+            if not fileList:
+                continue
+            processedFileList = []
+            for item in fileList:
+                if ':' in item or '%' in item:
+                    (verifiedPair, unpaired) = verifyReadPairing(item, args.output_dir)
+                    if args.runTrimmomatic:
+                        (trimmedPair, trimmedUnpaired) = trimPairedReads(verifiedPair, args, illumina=(fileList == args.illumina))
+                        processedFileList.append(trimmedPair)
+                        processedFileList.append(trimmedUnpaired)
+                        trimmedUnpaired = trimSingleReads(unpaired, args, illumina=(fileList == args.illumina))
+                    else:
+                        processedFileList.append(verifiedPari)
+                        processedFileList.append(unpaired)
+                else:
+                    if args.runTrimmomatic:
+                        trimmedSingleReads = trimSingleReads(item, args, illumina=(fileList == args.illumina))
+                        processedFileList.append(trimmedSingleReads)
+                    else:
+                        processedFileList.append(item)
+            if fileList == args.illumina:
+                args.illumina = processedFileList
+            else:
+                args.iontorrent = processedFileList
+        runSpades(args)
+    else:
+        runCanu(args)
+    LOG.write("done with %s\n"%sys.argv[0])
+    LOG.write(strftime("%a, %d %b %Y %H:%M:%S", localtime(time()))+"\n")
+
+if __name__ == "__main__":
+    main()
