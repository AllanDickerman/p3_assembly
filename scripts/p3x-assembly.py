#!/usr/bin/env python
import sys
import subprocess
import argparse
import gzip
import os
import os.path
import re
import shutil
import urllib2
from time import time, localtime, strftime
import json
<<<<<<< HEAD

=======
>>>>>>> 87f2fe21
import sra_tools

"""
This script organizes a command line for either 
SPAdes or canu as appropriate: 
    canu if pacbio or nanopore, 
    spades if illumina or iontorrent 
    and SPAdes for hybrid assemblies, eg Illumina plus PacBio
It can auto-detect read types (illumina, iontorrent, pacbio, nanopore)
It can run Trimmomatic prior to assembling.
It can run Quast to generate assembly quality statistics.
TODO: properly handle different kinds of pacbio reads
TODO: verify that read type identification works in general
TODO: enable specifying SRA run ids for assembly
"""

Default_genome_size = "5m"
Default_bytes_to_sample = 20000
Default_window_width = 4
Default_window_quality = 15
Default_end_quality = 10
Read_id_sample = {}
Read_file_type = {}
Avg_read_length = {}
LOG = None # create a log file at start of main()
Start_time = None
Path_to_lib = '.'

def determineReadFileType(read_id):
    """ 
    Analyze sample of text from read file and return one of:
    illumina, iontorrent, pacbio, nanopore, ...
    going by patterns listed here: https://www.ncbi.nlm.nih.gov/sra/docs/submitformats/#platform-specific-fastq-files
    these patterns need to be refined and tested
    """
    if read_id.startswith(">"):
        return "fasta"
    #@D00553R:173:HG53VBCXY:2:1101:1235:2074 1:N:0:ACAGTGAT
    if re.match(r"@[A-Z]\S+:\d+:\S+:\d+:\d+:\d+:\d+ \S+:\S+:\S+:\S+$", read_id):
        return "illumina" # newer illumina
    if re.match(r"@\S+:\S+:\S+:\S+:\S+#\S+/\S+$", read_id):
<<<<<<< HEAD
=======
      
>>>>>>> 87f2fe21
        return "illumina" # older illumina
    if re.match(r"@\S+:\S+:\S+$", read_id):
        return "iontorrent" # 
    if re.match(r"@[SED]RR\d+\.\d+", read_id):
        return "sra" # 
# NOTE: need to distinguish between PacBio CSS data types and pass to SPAdes appropriately
    if re.match(r"@\S+/\S+/\S+_\S+$", read_id): #@<MovieName> /<ZMW_number>/<subread-start>_<subread-end> :this is CCS Subread
        return "pacbio_ccs_subread" # 
    if re.match(r"@\S+/\S+$", read_id): #@<MovieName>/<ZMW_number> 
        return "pacbio_ccs" # 
#@d5edc711-3388-4510-ace0-5d39d0d70e19 runid=999acb6b58d1c399244c42f88902c6e5eeb3cacf read=10 ch=446 start_time=2017-10-24T17:33:18Z
    if re.match(r"@[a-z0-9-]+\s+runid=\S+\s+read=\d+\s+ch=", read_id): #based on one example, need to test more 
        return "nanopore" # 
    return "na"

def trimPairedReads(readPair, args, illumina=False):
    """ Split files on separator (: or %)
    run Trimmomatic (specifying IlluminaClip if illumina parameter set to true)
    return joined (on separator) paired files, plus one file with unpaired reads """
    LOG.write("trimPairedReads: elapsed seconds = %f\n"%(time()-Start_time))
    m = re.match("^(.+)([%:])(.+)", readPair)
    if not m:
        raise Exception("verifyReadPairing cannot split readPair: "+readPair)
    readFile1, separator, readFile2 = m.groups()
    read1_out_base = os.path.basename(readFile1)
    read1_out_base = read1_out_base.split(".")[0]

    read2_out_base = os.path.basename(readFile2)
    read2_out_base = read2_out_base.split(".")[0]

    if read1_out_base == read2_out_base:
        read1_out_base += "_read1"
        read2_out_base += "_read2"
    read1_out_base += "_trim"
    read2_out_base += "_trim"
    read1_out_base = os.path.join(args.output_dir, read1_out_base)
    read2_out_base = os.path.join(args.output_dir, read2_out_base)

    command = ["java", "-jar", os.path.join(Path_to_lib, 'trimmomatic.jar'), "PE", "-threads", str(args.threads)]
    command.extend([readFile1, readFile2, read1_out_base+"_P.fq", read1_out_base+"_U.fq", read2_out_base+"_P.fq", read2_out_base+"_U.fq"])
    command.append("SLIDINGWINDOW:%d:%d"%(args.trimmomaticWindow, args.trimmomaticMinQual))
    command.append("LEADING:%d"%(args.trimmomaticEndQual))
    command.append("TRAILING:%d"%(args.trimmomaticEndQual))
    if illumina:
        command.append("ILLUMINACLIP:%s:2:30:10"%os.path.join(Path_to_lib, 'illumina_adapters.fa'))
    LOG.write("command = "+" ".join(command)+"\n")
    return_code = subprocess.call(command, shell=False)
    LOG.write("return code = %d\n"%return_code)
    #copy unpaired reads to just one file
    UnpairedRead1File = open(read1_out_base+"_U.fq", "a")
    UnpairedRead2File = open(read2_out_base+"_U.fq")
    for line in UnpairedRead2File:
        UnpairedRead1File.write(line)
    UnpairedRead1File.close()
    UnpairedRead2File.close()
    # return value is tuple of two elements
    # first element is the two trimmed paired-read files joined by the separator found on input [: or %]
    # second element is the name of the file with unpaired reads (combining read1 and read2 to one file)
    return(read1_out_base+"_P.fq" + separator + read2_out_base+"_P.fq", read1_out_base+"_U.fq")

def trimSingleReads(readFile, args, illumina=False):
    """ Run Trimmomatic on single read file (include IlluminaClip if illumina==True)"""
    LOG.write("trimSingleReads: elapsed seconds = %f\n"%(time()-Start_time))
    trimmedFileName = os.path.basename(readFile)
    trimmedFileName = trimmedFileName.split('.')[0]
    trimmedFileName += "_trim.fq"
    trimmedFileName = os.path.join(args.output_dir, trimmedFileName)

    command = ["java", "-jar", os.path.join(Path_to_lib, 'trimmomatic.jar'), "SE", "-threads", str(args.threads)]
    command.extend([readFile, trimmedFileName])
    command.append("SLIDINGWINDOW:%d:%d"%(args.trimmomaticWindow, args.trimmomaticMinQual))
    command.append("LEADING:%d"%(args.trimmomaticEndQual))
    command.append("TRAILING:%d"%(args.trimmomaticEndQual))
    if illumina:
        command.append("ILLUMINACLIP:%s:2:30:10"%os.path.join(Path_to_lib, 'illumina_adapters.fa'))
    LOG.write("command = "+" ".join(command)+"\n")
    return_code = subprocess.call(command, shell=False)
    LOG.write("return code = %d\n"%return_code)
    return trimmedFileName

def verifyReadPairing(readPair, output_dir):
    """ Read both files, write 3 new files: paired1, paired2, unpaired
    return paired1[:%]paired2, unpaired
    """
    m = re.match("^(.+)([%:])(.+)", readPair)
    if not m:
        raise Exception("verifyReadPairing cannot split readPair: "+readPair)
    readFile1, separator, readFile2 = m.groups()
    if readFile1.lower().endswith(".gz"):
        F = gzip.open(readFile1)
    else:
        F = open(readFile1)
    i = 0
    id = None
    read1 = {}
    seqqual = '' # for 3-line record of sequence and quality
    for line in F:
        if i % 4 == 0:
            if id:
                read1[id] = seqqual
            seqqual = ''
            id = line.split()[0]
        else:
            seqqual += line
        i += 1
    F.close()

    basename = os.path.join(output_dir, os.path.basename(readFile1))
    verifiedPairedFile1 = basename + "_paired.fq"
    unpairedReadFile = basename + "_reads12_unpaired.fq"
    basename = os.path.join(output_dir, os.path.basename(readFile2))
    verifiedPairedFile2 = basename + "_paired.fq"
    PairedOut1 = open(verifiedPairedFile1, 'w')
    PairedOut2 = open(verifiedPairedFile2, 'w')
    UnpairedOut = open(unpairedReadFile, 'w')

    if readFile2.lower().endswith(".gz"):
        F = gzip.open(readFile2)
    else:
        F = open(readFile2)
    i = 0
    found = False
    for line in F:
        if i % 4 == 0:
            id = line.split()[0]
            found = id in read1
            if found:
                PairedOut1.write(id+"\n"+read1[id])
                PairedOut2.write(id+"\n")
                del read1[id]
            else:
                UnpairedOut.write(id+"\n")
        else:
            if found:
                PairedOut2.write(line)
            else:
                UnpairedOut.write(line)
        i += 1
    PairedOut1.close()
    PairedOut2.close()

    for id in read1:
        UnpairedOut.write(id+"\n"+read1[id])
    UnpairedOut.close()
    # separator is ':' or '%' from input
    return (verifiedPairedFile1+separator+verifiedPairedFile2, unpairedReadFile)

def studyReadFile(filename):
    LOG.write("studyReadFile(%s): elapsed seconds = %f\n"%(filename, time()-Start_time))
    #return(Read_file_type[filename], Read_id_sample[filename], Avg_read_length[filename])
    # figures out Read_file_type, collects a sample of read IDs, and average read length
    Read_file_type[filename] = 'na'
    Read_id_sample[filename] = []
    if filename.endswith("gz"):
        F = gzip.open(filename)
    else:
        F = open(filename)
    text = F.read(Default_bytes_to_sample) #read X number of bytes for text sample
    F.close()
    LOG.write("  file text sample %s:\n%s\n\n"%(filename, text[0:50]))
    Read_id_sample[filename] = []
    lines = text.split("\n")
    if len(lines) < 2:
        raise Exception("text sample (length %d) lacks at least 2 lines"%len(text))
    Read_file_type[filename] = determineReadFileType(lines[0])
    read_format = None
    if lines[0].startswith("@"):
        read_format = 'fastq'
    elif lines[0].startswith(">"):
        read_format = 'fasta'
    Avg_read_length[filename] = 0
    readLengths = []
    if read_format == 'fastq':
        for i, line in enumerate(lines):
            if i % 4 == 0:
                Read_id_sample[filename].append(line.split(' ')[0]) # get part up to first space, if any 
            elif i % 4 == 1:
                readLengths.append(len(line)-1)
    elif read_format == 'fasta':
        read = ''
        for line in lines:
            if line.startswith(">"):
                Read_id_sample[filename].append(line[1:].split(' ')[0]) # get part after '>' and up to first space, if any 
                if len(read) > 0:
                    readLengths.append(len(read))
                read = ''
            else:
                read += line.rstrip()
    Avg_read_length[filename] = sum(readLengths)/float(len(readLengths))
    LOG.write("found read type %s average read length %.1f\n"%(Read_file_type[filename], Avg_read_length[filename]))
    return(Read_file_type[filename], Read_id_sample[filename], Avg_read_length[filename])

def findSingleDifference(s1, s2):
# if two strings differ in only a single position, return the chars at that pos, else return None
    if len(s1) != len(s2):
        return None
    retval = None
    for c1, c2 in zip(s1, s2):
        if c1 != c2:
            if retval:
                return None
            retval = (c1, c2)
    return retval

def categorize_anonymous_read_files(args):
    LOG.write("categorize_anonymous_read_files: elapsed seconds = %f\n"%(time()-Start_time))
    LOG.write("  files=%s\n"%("\t".join(args.anonymous_reads)))
    for filename in args.anonymous_reads:
        studyReadFile(filename)

    # try to find paired files
    membersOfPairs = set()
    for i, filename1 in enumerate(args.anonymous_reads[:-1]):
        for filename2 in args.anonymous_reads[i+1:]:
            charDiffs = findSingleDifference(filename1, filename2)
# charDiffs will be not None if the strings match at all but one character (presumably '1' vs '2')
            if charDiffs:
                try:
                    intDiffs = (int(float(charDiffs[0])), int(float(charDiffs[1])))
                    pairedFiles = None
                    if intDiffs[0] == 1 and intDiffs[1] == 2:
                        pairedFiles = (filename1, filename2)
                    elif intDiffs[1] == 1 and intDiffs[0] == 2:
                        pairedFiles = (filename2, filename1)
                    if pairedFiles:
                        if Read_file_type[filename1] != Read_file_type[filename2]:
                            LOG.write("!Discordant fileTypes for %s vs %s, %s vs %s\n"%(filename1, filename2, Read_file_type[filename1], Read_file_type[filename2]))
                        if Read_file_type[filename1] == 'illumina':
                            if not args.illumina:
                                args.illumina = []
                            args.illumina.append(":".join(pairedFiles))
                            LOG.write("appending to args.illumina: %s %s\n"%pairedFiles)
                        elif Read_file_type[filename1] == 'iontorrent':
                            if not args.iontorrent:
                                args.iontorrent = []
                            args.iontorrent.append(":".join(pairedFiles))
                            LOG.write("appending to args.iontorrent: %s %s\n"%pairedFiles)
                        else: # neither illumina vs iontorrent, perhaps 'sra'
                            if Avg_read_length[filename1] < 500:
                                #call it illumina
                                if not args.illumina:
                                    args.illumina=[]
                                args.illumina.append(":".join(pairedFiles))
                                LOG.write("Calling file pair %s %s, mean length %d, to be 'illumina', from %s\n"%(filename1, filename2, Avg_read_length[filename1], Read_file_type[filename1]))
                        membersOfPairs.add(pairedFiles[0])
                        membersOfPairs.add(pairedFiles[1])
                except:
                    pass

    for filename in args.anonymous_reads:
        if filename not in membersOfPairs:
            if Read_file_type[filename1] == 'illumina':
                if not args.illumina:
                    args.illumina = []
                args.illumina.append(filename)
                LOG.write("appending to args.illumina: %s\n"%filename)
            elif Read_file_type[filename] == 'iontorrent':
                if not args.iontorrent:
                    args.iontorrent = []
                args.iontorrent.append(filename)
                LOG.write("appending to args.iontorrent: %s\n"%filename)
            elif Read_file_type[filename] == 'pacbio':
                if not args.pacbio:
                    args.pacbio = []
                args.pacbio.append(filename)
                LOG.write("appending to args.pacbio: %s\n"%filename)
            elif Read_file_type[filename] == 'nanopore':
                if not args.nanopore:
                    args.nanopore = []
                args.nanopore.append(filename)
                LOG.write("appending to args.nanopore: %s\n"%filename)
            elif Avg_read_length[filename] < 500:
                #call it illumina
                if not args.illumina:
                    args.illumina=[]
                args.illumina.append(filename)
                LOG.write("Calling file %s, mean length %d, to be 'illumina', from %s\n"%(filename, Avg_read_length[filename], Read_file_type[filename]))
            else:
                if not args.pacbio:
                    args.pacbio=[]
                args.pacbio.append(filename)
                LOG.write("Calling file %s, mean length %d, to be 'pacbio', from %s\n"%(filename, Avg_read_length[filename], Read_file_type[filename]))
    return

def fetch_sra_files(args, details):
    """ Need to change this to call external library Zane and Andew wrote
    Use ftp to get all SRA files.
    Use edirect tools esearch and efetch to get metadata (sequencing platform, etc).
    Append to appropriate parts of args (e.g., args.illumina or args.iontorrent).
    """
    LOG.write("fetch_sra_files: elapsed seconds = %f\n"%(time()-Start_time))
    if not args.sra:
        return
    for sra in args.sra:

        if sra.endswith(".sra"):
            sra = sra[:-4] # trim off trailing ".sra", will later detect presence of "xxx.sra" file if it exists

        runinfo = sra_tools.get_runinfo(sra)
        """moved to p3-sra module
        runinfo_url = "https://trace.ncbi.nlm.nih.gov/Traces/sra/sra.cgi?save=efetch&db=sra&rettype=runinfo&term="+sra
        r = urllib2.urlopen(runinfo_url)
        
        runinfo = {}
        lines = r.read().split("\n")
        LOG.write("Got runinfo:\n"+'\n'.join(lines)+"\n")
        values = lines[1].split(",")
        for i, field in enumerate(lines[0].split(",")):
            runinfo[field] = values[i]"""
        if runinfo['Platform'] == 'PACBIO_SMRT':
            if not args.pacbio:
                args.pacbio = []
            listToAddTo = args.pacbio
        elif runinfo['Platform'] == "ILLUMINA":
            if not args.illumina:
                args.illumina = []
            listToAddTo = args.illumina
        elif runinfo['Platform'] == "ION_TORRENT":
            if not args.iontorrent:
                args.iontorrent = []
            listToAddTo = args.iontorrent
        elif runinfo['Platform'] == "OXFORD_NANOPORE":
            if not args.nanopore:
                args.nanopore = []
            listToAddTo = args.nanopore
        else:
            raise Exception("Problem: Cannot process sra data from platform %s\n"%runinfo['Platform'])

        if not os.path.exists(sra+".sra"):
            LOG.write("downloading %s\n"%sra)
            sra_tools.ftp_download_single_run(sra)
            """ moved to sra_import/p3_sra.py
            sra_file_url = "ftp://ftp-trace.ncbi.nih.gov/sra/sra-instant/reads/ByRun/sra/%s/%s/%s/%s.sra"%(sra[:3], sra[:6], sra, sra)
            with open(sra+".sra", 'wb') as OUT:
                response = urllib2.urlopen(sra_file_url)
                shutil.copyfileobj(response, OUT)
            """

        if not os.path.exists(sra+".sra"):
            raise Exception("Problem: file %s.sra does not exist after trying to download %s\n"%(sra, sra_file_url))

        if runinfo['LibraryLayout'].startswith("SINGLE"):
            sra_tools.fastqDumpExistingSraFile(sra+".sra", splitFiles=False)
            #subprocess.call(["fastq-dump", sra+".sra"], shell=False)
            if not os.path.exists(sra+".fastq"):
                raise Exception("Problem: file %s.fastq does not exist after running fastq-dump on %s.sra\n"%(sra, sra))
            listToAddTo.append(sra+".fastq")
        elif runinfo['LibraryLayout'].startswith("PAIRED"):
            sra_tools.fastqDumpExistingSraFile(sra+".sra", splitFiles=True)
            #subprocess.call(["fastq-dump", "--split-files", sra+".sra"], shell=False)
            if not (os.path.exists(sra+"_1.fastq") and os.path.exists(sra+"_2.fastq")):
                raise Exception("Problem: file %s_1.fastq and/or %s_2.fastq do not exist after running fastq-dump --split-files on %s.sra\n"%(sra, sra, sra))
            listToAddTo.append(sra + "_1.fastq:" + sra +"_2.fastq")
    return

def study_all_read_files(args, details):
    LOG.write("study_all_read_files: elapsed seconds = %f\n"%(time()-Start_time))
    fileItemType={}
    filePairs=[]
    singleFiles=[]
    if args.illumina:
        for item in args.illumina:
            fileItemType[item] = 'illumina'
            if ':' in item or '%' in item:
                filePairs.append(item)
            else:
                singleFiles.append(item)
    if args.iontorrent:
        for item in args.iontorrent:
            fileItemType[item] = 'iontorrent'
            if ':' in item or '%' in item:
                filePairs.append(item)
            else:
                singleFiles.append(item)
    if args.pacbio:
        for item in args.pacbio:
            fileItemType[item] = 'pacbio'
            singleFiles.append(item)
    if args.nanopore:
        for item in args.nanopore:
            fileItemType[item] = 'nanopore'
            singleFiles.append(item)

    for item in filePairs:
        LOG.write("studying read pair %s\n"%item)
        LOG.write("\tclaimed type = %s\n"%fileItemType[item])
        pair = item.split(':')
        if '%' in item:
            pair = item.split('%')
        charDiffs = findSingleDifference(pair[0], pair[1])
        if charDiffs:
            LOG.write("\tsingle char diff=%s %s\n"%(charDiffs[0], charDiffs[1]))
        else:
            LOG.write("\tno single char difference found\n")
        if pair[0] not in Read_file_type:
            studyReadFile(pair[0])
        if pair[1] not in Read_file_type:
            studyReadFile(pair[1])
        if Read_file_type[pair[0]] == Read_file_type[pair[1]]:
            LOG.write("\tinspected file types congruent: %s\n"%Read_file_type[pair[0]])
            if Read_file_type[pair[0]] != fileItemType[item]:
                LOG.write("\t!discrepancy with claimed type: %s is type %s\n"%(pair[1], Read_file_type[pair[1]]))
        else:
            LOG.write("\t!inspected file types incongurent: %s vs %s\n"%(Read_file_type[pair[0]], Read_file_type[pair[1]]))
        allPairsMatch = True
        for read_idPair in zip(Read_id_sample[pair[0]], Read_id_sample[pair[1]]):
            if read_idPair[0] != read_idPair[1]:
                allPairsMatch = False
                
        LOG.write("\tread IDs tested for match for files %s "%str(pair)+" result = %s\n"%str(allPairsMatch))

    for filename in singleFiles:
        studyReadFile(filename)
        if Read_file_type[filename] != fileItemType[filename]:
            LOG.write("\t!discrepancy with claimed type: %s is type %s\n"%(filename, Read_file_type[filename]))
    return

def writeSpadesYamlFile(args):
    LOG.write("writeSpadesYamlFile: elapsed seconds = %f\n"%(time()-Start_time))
    if not os.path.isdir(args.output_dir):
        os.mkdir(args.output_dir)
    outfileName = os.path.join(args.output_dir, "spades_yaml_file.txt")
    OUT = open(outfileName, "w")
    OUT.write("[\n")
    
    LOG.write("illumina: "+", ".join(args.illumina)+"\n")
    LOG.write("iontorrent: "+", ".join(args.iontorrent)+"\n")
    single_end_reads = []
    paired_end_reads = [[], []]
    mate_pair_reads = [[], []]
    all_read_files = []
    if args.illumina:
        all_read_files = args.illumina
    elif args.iontorrent:
        all_read_files = args.iontorrent
    for item in all_read_files:
        if ":" in item:
            pair = item.split(":")
            f = os.path.abspath(pair[0])
            paired_end_reads[0].append(f)
            f = os.path.abspath(pair[1])
            paired_end_reads[1].append(f)
        elif "%" in item:
            pair = item.split("%")
            f = os.path.abspath(pair[0])
            mate_pair_reads[0].append(f)
            f = os.path.abspath(pair[1])
            mate_pair_reads[1].append(f)
        else:
            single_end_reads.append(os.path.abspath(item))
    precedingElement=False
    if len(single_end_reads):
        OUT.write("  {\n    type: \"single\",\n    single reads: [\n        \"")
        OUT.write("\",\n        \"".join(single_end_reads))
        OUT.write("\"\n    ]\n  }\n")
        precedingElement=True
    if len(paired_end_reads[0]):
        if precedingElement:
            OUT.write(",\n")
        OUT.write("  {\n    orientation: \"fr\",\n")
        OUT.write("    type: \"paired-end\",\n")
        OUT.write("    right reads: [\n        \""+"\",\n        \"".join(paired_end_reads[0]))
        OUT.write("\"\n    ],\n")
        OUT.write("    left reads: [\n        \""+"\",\n        \"".join(paired_end_reads[1]))
        OUT.write("\"\n    ]\n")
        OUT.write("  }\n")
        precedingElement=True
    if len(mate_pair_reads[0]):
        if precedingElement:
            OUT.write(",\n")
        OUT.write("  {\n    orientation: \"rf\",\n")
        OUT.write("    type: \"mate-pairs\",\n")
        OUT.write("    right reads: [\n        \""+"\",\n        \"".join(mate_pair_reads[0]))
        OUT.write("\"\n    ]\n")
        OUT.write("    left reads: [\n        \""+"\",\n        \"".join(mate_pair_reads[1]))
        OUT.write("\"\n    ]\n")
        OUT.write("  }\n")
        precedingElement=True
    if args.pacbio:
        if precedingElement:
            OUT.write(",\n")
        pacbio_reads = []
        for f in args.pacbio:
            pacbio_reads.append(os.path.abspath(f))
        OUT.write("  {\n    type: \"pacbio\",\n    single reads: [\n        \"")
        OUT.write("\",\n        \"".join(pacbio_reads))
        OUT.write("\"\n    ]\n  }\n")
        precedingElement=True
    if args.nanopore:
        if precedingElement:
            OUT.write(",\n")
        nanopore_reads = []
        for f in args.nanopore:
            nanopore_reads.append(os.path.abspath(f))
        OUT.write("  {\n    type: \"nanopore\",\n    single reads: [\n        \"")
        OUT.write("\",\n        \"".join(nanopore_reads))
        OUT.write("\"\n    ]\n  }\n")
        precedingElement=True

    OUT.write("]\n")
    OUT.close()
    return(outfileName)    

def runSpades(args, details):
    LOG.write("runSpades: elapsed seconds = %f\n"%(time()-Start_time))
    #if ("illumina_pe" in args.output_dirr "illumina_se" in args) and ("iontorrent_pe" in args or "iontorrent_se" in args):
    if args.illumina and args.iontorrent:
        raise Exception("SPAdes cannot process both Illumina and IonTorrent reads in the same run")
    command = ["spades.py", "--threads", str(args.threads), "-o", args.output_dir]
    if args.singlecell:
        command.append("--sc")
    if args.iontorrent:
        command.append("--iontorrent") # tell SPAdes that this is the read type
    yamlFile = writeSpadesYamlFile(args)
    command.extend(["--dataset", yamlFile])
    if args.trusted_contigs:
        command.extend(["--trusted-contigs", args.trusted_contigs])
    if args.untrusted_contigs:
        command.extend(["--untrusted-contigs", args.untrusted_contigs])
    if not args.no_careful:
        command.append("--careful")
    if args.memory:
        command.extend(["-m", str(args.memory)])
    LOG.write("SPAdes command =\n"+" ".join(command)+"\n")
    LOG.write("    PATH:  "+os.environ["PATH"]+"\n\n")
    spadesStartTime = time()

    return_code = subprocess.call(command, shell=False)
    LOG.write("return code = %d\n"%return_code)

    spadesEndTime = time()
    elapsedTime = spadesEndTime - spadesStartTime

    manifest = []
    details.update( { 'start_time': spadesStartTime,
                'end_time': spadesEndTime,
                'elapsed_time' : elapsedTime,
                'assembler': 'spades',
                'command_line': command,
                'output_files': manifest,
                'output_path': os.path.abspath(args.output_dir)
                })
    manifest.append(['scaffolds.fasta', 'fasta', 'Generated scaffolds'])
    manifest.append(['contigs.fasta', 'fasta', 'Generated contigs'])
    manifest.append(['assembly_graph.gfa', 'gfa', 'Assembly graph'])
    manifest.append(['assembly_graph_with_scaffolds.gfa', 'gfa', 'Assembly graph'])
    manifest.append(['assembly_graph.fastg', 'fastg', 'Assembly graph'])
    manifest.append(['contigs.paths', 'txt', 'paths in the assembly graph corresponding to contigs.fasta'])
    manifest.append(['scaffolds.paths', 'txt', 'paths in the assembly graph corresponding to scaffolds.fasta'])
    manifest.append(['assembly_graph.gfa', 'gfa', 'Assembly graph'])
    manifest.append(['warnings.log', 'txt', 'Spades Assembly warnings'])
    manifest.append(['spades.log', 'txt', 'Spades logfile'])
    
    LOG.write("Duration of SPAdes run was %f seconds\n"%(elapsedTime))
    if not args.no_quast:
        qout = os.path.abspath(os.path.join(args.output_dir, "quast_out"))
        quastCommand = [args.quast_exec, "-o", qout, "-t", str(args.threads), "--gene-finding",
                        args.output_dir + "/contigs.fasta",
                        args.output_dir + "/scaffolds.fasta"]
        LOG.write("running quast: "+" ".join(quastCommand)+"\n")
        return_code = subprocess.call(quastCommand, shell=False)
        LOG.write("return code = %d\n"%return_code)
        details['quast_path'] = qout

def runCanu(args, details):
    LOG.write("runCanu: elapsed seconds = %f\n"%(time()-Start_time))
    comment = """
usage: canu [-version] [-citation] \
            [-correct | -trim | -assemble | -trim-assemble] \
            [-s <assembly-specifications-file>] \
            -p <assembly-prefix> \
            -d <assembly-directory> \
            genomeSize=<number>[g|m|k] \
            [other-options] \
            [-pacbio-raw | -pacbio-corrected | -nanopore-raw | -nanopore-corrected] file1 file2 ...
"""
# canu -d /localscratch/allan/canu_assembly -p p6_25X gnuplotTested=true genomeSize=5m useGrid=false -pacbio-raw pacbio_p6_25X.fastq
    command = ["canu", "-d", args.output_dir, "-p", args.canu_prefix, "gnuplotTested=true", "useGrid=false", "genomeSize=%s"%args.genome_size]
<<<<<<< HEAD
=======
    command.extend(["maxMemory", str(args.memory), "maxThreads", str(args.threads)])
    for prefix in ("mhap", "mmap", "ovl", "ovb", "cor", "red", "oea", "bat",
            "cns"):
        command.extend([prefix+"Concurrency", "1"])
>>>>>>> 87f2fe21
    if args.pacbio:
        command.append("-pacbio-raw")
        command.extend(args.pacbio) #allow multiple files
    if args.nanopore:
        command.append("-nanopore-raw")
        command.extend(args.nanopore) #allow multiple files
    LOG.write("canu command =\n"+" ".join(command)+"\n")
    #LOG.write("    PATH:  "+os.environ["PATH"]+"\n\n")

    canuStartTime = time()
    return_code = subprocess.call(command, shell=False)
    LOG.write("return code = %d\n"%return_code)
    LOG.write("Duration of canu run was %f seconds\n"%(time()-canuStartTime))

    if not args.no_quast:
        quastCommand = [args.quast_exec,
                        "-o", args.output_dir + "/quast_out",
                        "-t", str(args.threads),
                        "--gene-finding",
                        args.canu_prefix+".contigs.fasta",
                        args.canu_prefix+".unitigs.fasta"]
        LOG.write("running quast: "+" ".join(quastCommand)+"\n")
        return_code = subprocess.call(quastCommand, shell=False)
        LOG.write("return code = %d\n"%return_code)

def main():
    global Path_to_lib
    Path_to_lib = os.path.dirname(sys.argv[0])
    Path_to_lib = "/".join(Path_to_lib.split("/")[:-1])
    Path_to_lib += "/lib"
    global Start_time
    Start_time = time()
    parser = argparse.ArgumentParser(formatter_class=argparse.ArgumentDefaultsHelpFormatter)
    parser.add_argument('-o', '--output_dir', default='.', help='output directory.', required=False)
    illumina_or_iontorrent = parser.add_mutually_exclusive_group()
    illumina_or_iontorrent.add_argument('--illumina', nargs='*', help='Illumina fastq[.gz] files or pairs; use ":" between end-pairs or "%%" between mate-pairs', required=False, default=[])
    illumina_or_iontorrent.add_argument('--iontorrent', nargs='*', help='list of IonTorrent[.gz] files or pairs, ":" between paired-end-files', required=False, default=[])
    parser.add_argument('--singlecell', action = 'store_true', help='flag for single-cell MDA data for SPAdes', required=False)
    parser.add_argument('--pacbio', nargs='*', help='list of Pacific Biosciences fastq[.gz] or bam files', required=False)
    parser.add_argument('--sra', nargs='*', help='list of SRA run accessions (e.g. SRR5070677), will be downloaded from NCBI', required=False)
    parser.add_argument('--nanopore', nargs='*', help='list of Oxford Nanotech fastq[.gz] or bam files', required=False)
    parser.add_argument('--canu_prefix', default='canu', help='prefix for canu output', required=False)
    parser.add_argument('--genome_size', default=Default_genome_size, help='genome size for canu: e.g. 300k or 5m or 1.1g', required=False)
    #parser.add_argument('--fasta', nargs='*', help='list of fasta files "," between libraries', required=False)
    parser.add_argument('--anonymous_reads', nargs='*', help="unspecified read files, types automatically inferred.")
    parser.add_argument('--trusted_contigs', help='for SPAdes, same-species contigs known to be good', required=False)
    parser.add_argument('--untrusted_contigs', help='for SPAdes, same-species contigs used gap closure and repeat resolution', required=False)
    parser.add_argument('--no_careful', action = 'store_true', help='turn off careful flag to SPAdes (faster)', required=False)
    parser.add_argument('-t', '--threads', metavar='cpus', type=int, default=4)
    parser.add_argument('-m', '--memory', metavar='GB', type=int, help='RAM limit for SPAdes in Gb', default=250)
    parser.add_argument('--bytes_to_sample', metavar='bytes', type=int, default=Default_bytes_to_sample, help='how much to sample from read files to test file type')
    parser.add_argument('--runTrimmomatic', action = 'store_true', help='run trimmomatic on Illumina or Iontorrent fastq files')
    #parser.add_argument('--trimmomatic_jar', default='trimmomatic.jar', help='trimmomatic jar file, with path')
    parser.add_argument('--illuminaAdapters', default='illumina_adapters.fa', help='illumina adapters file, looked for in script directory')
    parser.add_argument('--trimmomaticWindow', metavar="width", type=int, default=Default_window_width, help='window width for trimming')
    parser.add_argument('--trimmomaticMinQual', metavar="phred", type=int, default=Default_window_quality, help='score of window below which 3\' end is trimmed')
    parser.add_argument('--trimmomaticEndQual', metavar="phred", type=int, default=Default_end_quality, help='score at which individual 3\' bases are trimmed')
    parser.add_argument('--no_quast', action = 'store_true', help='turn off runing quast for assembly quality statistics')
    parser.add_argument('--quast_exec', default='quast.py', help='path to quast.py (if not on path)')
    parser.add_argument('--run-details', help='JSON-format document describing details of the run', required=False)
<<<<<<< HEAD
    parser.add_argument('--logfile', help='Log file', required=False)
=======
>>>>>>> 87f2fe21
    #parser.add_argument('--params', help="JSON file with additional information.")
    if len(sys.argv) == 1:
        parser.print_help()
        sys.exit(2)
    args = parser.parse_args()
<<<<<<< HEAD
    if args.logfile:
        logfileName = os.path.abspath(argslogfile)
    else:
        logfileName = os.path.basename(sys.argv[0])
        logfileName = logfileName.replace(".py", "")
        logfileName = os.path.join(args.output_dir, logfileName)+".log"
=======
    logfileName = os.path.basename(sys.argv[0])
    logfileName = logfileName.replace(".py", "")
    logfileName = os.path.join(args.output_dir, logfileName)+".log"
>>>>>>> 87f2fe21
    global LOG 
    sys.stderr.write("logging to "+logfileName+"\n")
    LOG = open(logfileName, 'w', 0) #unbuffered 
    LOG.write("starting %s\n"%sys.argv[0])
    LOG.write(strftime("%a, %d %b %Y %H:%M:%S", localtime(Start_time))+"\n")
    LOG.write("args= "+str(args)+"\n\n")

    details = { 'logfile' : logfileName }
    if args.anonymous_reads:
        categorize_anonymous_read_files(args)
# if any illumina or iontorrent reads present, must use SPAdes (long-reads can be present), else use canu for long-reads
    if args.sra:
        fetch_sra_files(args, details)
    study_all_read_files(args, details)
    if args.illumina or args.iontorrent:
        for fileList in (args.illumina, args.iontorrent):
            if not fileList:
                continue
            processedFileList = []
            for item in fileList:
                if ':' in item or '%' in item:
                    (verifiedPair, unpaired) = verifyReadPairing(item, args.output_dir)
                    if args.runTrimmomatic:
                        (trimmedPair, trimmedUnpaired) = trimPairedReads(verifiedPair, args, illumina=(fileList == args.illumina))
                        processedFileList.append(trimmedPair)
                        processedFileList.append(trimmedUnpaired)
                        trimmedUnpaired = trimSingleReads(unpaired, args, illumina=(fileList == args.illumina))
                    else:
                        processedFileList.append(verifiedPair)
                        processedFileList.append(unpaired)
                else:
                    if args.runTrimmomatic:
                        trimmedSingleReads = trimSingleReads(item, args, illumina=(fileList == args.illumina))
                        processedFileList.append(trimmedSingleReads)
                    else:
                        processedFileList.append(item)
            if fileList == args.illumina:
                args.illumina = processedFileList
            else:
                args.iontorrent = processedFileList
        runSpades(args, details)
    else:
        runCanu(args, details)
    LOG.write("done with %s\n"%sys.argv[0])
    LOG.write(strftime("%a, %d %b %Y %H:%M:%S", localtime(time()))+"\n")
    if args.run_details:
        fp = file(args.run_details, "w")
        json.dump(details, fp, ident=2)
        fp.close()


if __name__ == "__main__":
    main()
<<<<<<< HEAD
=======
 
>>>>>>> 87f2fe21
<|MERGE_RESOLUTION|>--- conflicted
+++ resolved
@@ -10,10 +10,6 @@
 import urllib2
 from time import time, localtime, strftime
 import json
-<<<<<<< HEAD
-
-=======
->>>>>>> 87f2fe21
 import sra_tools
 
 """
@@ -55,10 +51,7 @@
     if re.match(r"@[A-Z]\S+:\d+:\S+:\d+:\d+:\d+:\d+ \S+:\S+:\S+:\S+$", read_id):
         return "illumina" # newer illumina
     if re.match(r"@\S+:\S+:\S+:\S+:\S+#\S+/\S+$", read_id):
-<<<<<<< HEAD
-=======
       
->>>>>>> 87f2fe21
         return "illumina" # older illumina
     if re.match(r"@\S+:\S+:\S+$", read_id):
         return "iontorrent" # 
@@ -637,13 +630,10 @@
 """
 # canu -d /localscratch/allan/canu_assembly -p p6_25X gnuplotTested=true genomeSize=5m useGrid=false -pacbio-raw pacbio_p6_25X.fastq
     command = ["canu", "-d", args.output_dir, "-p", args.canu_prefix, "gnuplotTested=true", "useGrid=false", "genomeSize=%s"%args.genome_size]
-<<<<<<< HEAD
-=======
     command.extend(["maxMemory", str(args.memory), "maxThreads", str(args.threads)])
     for prefix in ("mhap", "mmap", "ovl", "ovb", "cor", "red", "oea", "bat",
             "cns"):
         command.extend([prefix+"Concurrency", "1"])
->>>>>>> 87f2fe21
     if args.pacbio:
         command.append("-pacbio-raw")
         command.extend(args.pacbio) #allow multiple files
@@ -704,27 +694,18 @@
     parser.add_argument('--no_quast', action = 'store_true', help='turn off runing quast for assembly quality statistics')
     parser.add_argument('--quast_exec', default='quast.py', help='path to quast.py (if not on path)')
     parser.add_argument('--run-details', help='JSON-format document describing details of the run', required=False)
-<<<<<<< HEAD
     parser.add_argument('--logfile', help='Log file', required=False)
-=======
->>>>>>> 87f2fe21
     #parser.add_argument('--params', help="JSON file with additional information.")
     if len(sys.argv) == 1:
         parser.print_help()
         sys.exit(2)
     args = parser.parse_args()
-<<<<<<< HEAD
     if args.logfile:
         logfileName = os.path.abspath(argslogfile)
     else:
         logfileName = os.path.basename(sys.argv[0])
         logfileName = logfileName.replace(".py", "")
         logfileName = os.path.join(args.output_dir, logfileName)+".log"
-=======
-    logfileName = os.path.basename(sys.argv[0])
-    logfileName = logfileName.replace(".py", "")
-    logfileName = os.path.join(args.output_dir, logfileName)+".log"
->>>>>>> 87f2fe21
     global LOG 
     sys.stderr.write("logging to "+logfileName+"\n")
     LOG = open(logfileName, 'w', 0) #unbuffered 
@@ -777,8 +758,4 @@
 
 
 if __name__ == "__main__":
-    main()
-<<<<<<< HEAD
-=======
- 
->>>>>>> 87f2fe21
+    main()