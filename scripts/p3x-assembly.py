#!/usr/bin/env python
import sys
import subprocess
import argparse
import gzip
import os
import os.path
import re
import shutil
import urllib2
from time import time, localtime, strftime
import json
import sra_tools

"""
This script organizes a command line for either 
Unicycler, or canu as appropriate: 
    canu if only long reads (pacbio or nanopore), 
    Unicycler if illumina or iontorrent 
    and Unicycler for hybrid assemblies, eg Illumina plus PacBio
It can auto-detect read types (illumina, iontorrent, pacbio, nanopore)
It can run Trimmomatic prior to assembling.
It can run Quast to generate assembly quality statistics.
TODO: properly handle different kinds of pacbio reads
TODO: verify that read type identification works in general
"""

Default_genome_size = "5m"
Default_bytes_to_sample = 20000
Default_window_width = 4
Default_window_quality = 15
Default_end_quality = 10
Max_short_read_length = 600
Read_id_sample = {}
Read_file_type = {}
Avg_read_length = {}
LOG = None # create a log file at start of main()
Start_time = None
Path_to_lib = '.'
WorkDir = None
SaveDir = None

def parseJasonParameters(args):
    if not os.path.exists(args.params_json):
        raise Exception("cannot find json parameters file %s\n"%args.params_json)
    with open(args.params_json) as json_file:
        data = json.load(json_file)
        args.output_dir = data['output_file']
        args.min_contig_length = data['min_contig_length']
        if "paired_end_libs" in data:
            for pe in data["paired_end_libs"]:
                if pe["platform"] == 'illumina':
                    if not args.illumina:
                        args.illumina = []
                    args.illumina.append(":".join((data["read1"], data["read2"]))) 
                elif pe["platform"] == 'iontorrent':
                    if not args.iontorrent:
                        args.iontorrent = []
                    args.iontorrent.append(":".join((data["read1"], data["read2"]))) 
                else:
                    if not args.anonymous_reads:
                        args.anonymous_reads = []
                    args.anonymous_reads.append(":".join((data["read1"], data["read2"]))) 
        if "single_end_libs" in data:
            for pe in data["single_end_libs"]:
                if pe["platform"] == 'illumina':
                    if not args.illumina:
                        args.illumina = []
                    args.illumina.append(data["read"]) 
                elif pe["platform"] == 'iontorrent':
                    if not args.iontorrent:
                        args.iontorrent = []
                    args.iontorrent.append(data["read"]) 
                elif pe["platform"] == 'pacbio':
                    if not args.pacbio:
                        args.pacbio = []
                    args.pacbio.append(data["read"]) 
                elif pe["platform"] == 'nanopore':
                    if not args.nanopore:
                        args.nanopore = []
                    args.nanopore.append(data["read"]) 
                else:
                    if not args.anonymous_reads:
                        args.anonymous_reads = []
                    args.anonymous_reads.append(":".join((data["read1"], data["read2"]))) 
        if "srr_ids" in data:
            if not args.sra:
                args.sra=[]
                args.sra.extend(data["srr_ids"])

def determineReadFileType(read_id, avgReadLength):
    """ 
    Analyze sample of text from read file and return one of:
    illumina, iontorrent, pacbio, nanopore, ...
    going by patterns listed here: https://www.ncbi.nlm.nih.gov/sra/docs/submitformats/#platform-specific-fastq-files
    these patterns need to be refined and tested
    """
    if read_id.startswith(">"):
        return "fasta"
    if avgReadLength < Max_short_read_length:
        # example illumina read id
        #@D00553R:173:HG53VBCXY:2:1101:1235:2074 1:N:0:ACAGTGAT
        parts = read_id.split(":")
        if len(parts) == 3:
            return "iontorrent"
        if len(parts) > 4:
            return "illumina"
        if re.match(r"@[A-Z]\S+:\d+:\S+:\d+:\d+:\d+:\d+ \S+:\S+:\S+:\S+$", read_id):
            return "illumina" # newer illumina
        if re.match(r"@\S+:\S+:\S+:\S+:\S+#\S+/\S+$", read_id):
            return "illumina" # older illumina
        if re.match(r"@[^:]+:[^:]+:[^:]+$", read_id):
            return "iontorrent" # 
        if re.match(r"@[SED]RR\d+\.\d+", read_id):
            return "sra" # 
# NOTE: need to distinguish between PacBio CSS data types and pass to SPAdes appropriately
    if re.match(r"@\S+/\S+/\S+_\S+$", read_id): #@<MovieName> /<ZMW_number>/<subread-start>_<subread-end> :this is CCS Subread
        return "pacbio_ccs_subread" # 
    if re.match(r"@\S+/\S+$", read_id): #@<MovieName>/<ZMW_number> 
        return "pacbio_ccs" # 
#@d5edc711-3388-4510-ace0-5d39d0d70e19 runid=999acb6b58d1c399244c42f88902c6e5eeb3cacf read=10 ch=446 start_time=2017-10-24T17:33:18Z
    if re.match(r"@[a-z0-9-]+\s+runid=\S+\s+read=\d+\s+ch=", read_id): #based on one example, need to test more 
        return "nanopore" # 
    return "na"

def trimPairedReads(readPair, args, illumina=False):
    """ Split files on separator (: or %)
    run Trimmomatic (specifying IlluminaClip if illumina parameter set to true)
    return joined (on separator) paired files, plus one file with unpaired reads """
    LOG.write("trimPairedReads: elapsed seconds = %f\n"%(time()-Start_time))
    m = re.match("^(.+)([%:])(.+)", readPair)
    if not m:
        raise Exception("trimPairedReads cannot split readPair: "+readPair)
    readFile1, separator, readFile2 = m.groups()
    read1_out_base = os.path.basename(readFile1)
    read1_out_base = read1_out_base.split(".")[0]

    read2_out_base = os.path.basename(readFile2)
    read2_out_base = read2_out_base.split(".")[0]

    if read1_out_base == read2_out_base:
        read1_out_base += "_read1"
        read2_out_base += "_read2"
    read1_out_base += "_trim"
    read2_out_base += "_trim"
    read1_out_base = os.path.join(WorkDir, read1_out_base)
    read2_out_base = os.path.join(WorkDir, read2_out_base)

    command = ["java", "-jar", os.path.join(Path_to_lib, 'trimmomatic.jar'), "PE", "-threads", str(args.threads)]
    command.extend([readFile1, readFile2, read1_out_base+"_P.fq", read1_out_base+"_U.fq", read2_out_base+"_P.fq", read2_out_base+"_U.fq"])
    if illumina:
        command.append("ILLUMINACLIP:%s:2:30:10"%os.path.join(Path_to_lib, 'illumina_adapters.fa'))
    command.append("SLIDINGWINDOW:%d:%d"%(args.trimmomaticWindow, args.trimmomaticMinQual))
    command.append("LEADING:%d"%(args.trimmomaticEndQual))
    command.append("TRAILING:%d"%(args.trimmomaticEndQual))
    LOG.write("command = "+" ".join(command)+"\n")
    return_code = subprocess.call(command, shell=False)
    LOG.write("return code = %d\n"%return_code)
    #
    # If we have unpaired reads, copy them to a single file.
    # If we are running in metagenomics mode, discard the unpaired reads since
    # metaSPADES only accepts a single PE library.
    # 
    if os.path.exists(read2_out_base+"_U.fq") and not args.meta:
        UnpairedRead1File = open(read1_out_base+"_U.fq", "a")
        UnpairedRead2File = open(read2_out_base+"_U.fq")
        for line in UnpairedRead2File:
            UnpairedRead1File.write(line)
        UnpairedRead1File.close()
        UnpairedRead2File.close()
    # return value is tuple of two elements
    # first element is the two trimmed paired-read files joined by the separator found on input [: or %]
    # second element is the name of the file with unpaired reads (combining read1 and read2 to one file)
    return(read1_out_base+"_P.fq" + separator + read2_out_base+"_P.fq", read1_out_base+"_U.fq")

def trimSingleReads(readFile, args, illumina=False):
    """ Run Trimmomatic on single read file (include IlluminaClip if illumina==True)"""
    LOG.write("trimSingleReads: elapsed seconds = %f\n"%(time()-Start_time))
    trimmedFileName = os.path.basename(readFile)
    trimmedFileName = trimmedFileName.split('.')[0]
    trimmedFileName += "_trim.fq"
    trimmedFileName = os.path.join(WorkDir, trimmedFileName)

    command = ["java", "-jar", os.path.join(Path_to_lib, 'trimmomatic.jar'), "SE", "-threads", str(args.threads)]
    command.extend([readFile, trimmedFileName])
    if illumina:
        command.append("ILLUMINACLIP:%s:2:30:10"%os.path.join(Path_to_lib, 'illumina_adapters.fa'))
    command.append("SLIDINGWINDOW:%d:%d"%(args.trimmomaticWindow, args.trimmomaticMinQual))
    command.append("LEADING:%d"%(args.trimmomaticEndQual))
    command.append("TRAILING:%d"%(args.trimmomaticEndQual))
    LOG.write("command = "+" ".join(command)+"\n")
    return_code = subprocess.call(command, shell=False)
    LOG.write("return code = %d\n"%return_code)
    return trimmedFileName

def verifyReadPairing(readPair, output_dir):
    """ Read both files, write 3 new files: paired1, paired2, unpaired
    return paired1[:%]paired2, unpaired
    """
    m = re.match("^(.+)([%:])(.+)", readPair)
    if not m:
        raise Exception("verifyReadPairing cannot split readPair: "+readPair)
    readFile1, separator, readFile2 = m.groups()
    if readFile1.lower().endswith(".gz"):
        F = gzip.open(readFile1)
    else:
        F = open(readFile1)
    i = 0
    id = None
    read1 = {}
    seqqual = '' # for 3-line record of sequence and quality
    for line in F:
        if i % 4 == 0:
            if id:
                read1[id] = seqqual
            seqqual = ''
            id = line.split()[0]
        else:
            seqqual += line
        i += 1
    F.close()
    if id:
        read1[id] = seqqual

    basename = os.path.join(output_dir, os.path.basename(readFile1))
    verifiedPairedFile1 = basename + "_paired.fq"
    unpairedReadFile = basename + "_reads12_unpaired.fq"
    basename = os.path.join(output_dir, os.path.basename(readFile2))
    verifiedPairedFile2 = basename + "_paired.fq"
    PairedOut1 = open(verifiedPairedFile1, 'w')
    PairedOut2 = open(verifiedPairedFile2, 'w')
    UnpairedOut = open(unpairedReadFile, 'w')

    if readFile2.lower().endswith(".gz"):
        F = gzip.open(readFile2)
    else:
        F = open(readFile2)
    i = 0
    found = False
    for line in F:
        if i % 4 == 0:
            id = line.split()[0]
            found = id in read1
            if not found:
                idmod = re.sub("2$", "1", id)
                found = idmod in read1
                if found:
                    id = idmod
            if not found:
                idmod = re.sub("2:(\d+)$", "1:\1", id)
                found = idmod in read1
                if found:
                    id = idmod
            if not found:
                idmod = re.sub("1$", "2", id)
                found = idmod in read1
                if found:
                    id = idmod
            if not found:
                idmod = re.sub("1:(\d+)$", "2:\1", id)
                found = idmod in read1
                if found:
                    id = idmod
            if found:
                PairedOut1.write(id+"\n"+read1[id])
                PairedOut2.write(id+"\n")
                del read1[id]
            else:
                UnpairedOut.write(id+"\n")
        else:
            if found:
                PairedOut2.write(line)
            else:
                UnpairedOut.write(line)
        i += 1
    PairedOut1.close()
    PairedOut2.close()

    for id in read1:
        UnpairedOut.write(id+"\n"+read1[id])
    UnpairedOut.close()
    # separator is ':' or '%' from input
    return (verifiedPairedFile1+separator+verifiedPairedFile2, unpairedReadFile)

def studyReadFile(filename, details=None):
    LOG.write("studyReadFile(%s): elapsed seconds = %f\n"%(filename, time()-Start_time))
    #return(Read_file_type[filename], Read_id_sample[filename], Avg_read_length[filename])
    # figures out Read_file_type, collects a sample of read IDs, and average read length
    Read_file_type[filename] = 'na'
    Read_id_sample[filename] = []
    if filename.endswith("gz"):
        F = gzip.open(filename)
    else:
        F = open(filename)
    text = F.read(Default_bytes_to_sample) #read X number of bytes for text sample
    F.close()
    LOG.write("  file text sample %s:\n%s\n\n"%(filename, text[0:50]))
    Read_id_sample[filename] = []
    lines = text.split("\n")
    if len(lines) < 2:
        raise Exception("text sample (length %d) lacks at least 2 lines"%len(text))
    read_format = None
    if lines[0].startswith("@"):
        read_format = 'fastq'
    elif lines[0].startswith(">"):
        read_format = 'fasta'
    Avg_read_length[filename] = 0
    readLengths = []
    if read_format == 'fastq':
        for i, line in enumerate(lines):
            if i % 4 == 0:
                Read_id_sample[filename].append(line.split(' ')[0]) # get part up to first space, if any 
            elif i % 4 == 1:
                readLengths.append(len(line)-1)
    elif read_format == 'fasta':
        read = ''
        for line in lines:
            if line.startswith(">"):
                Read_id_sample[filename].append(line[1:].split(' ')[0]) # get part after '>' and up to first space, if any 
                if len(read) > 0:
                    readLengths.append(len(read))
                read = ''
            else:
                read += line.rstrip()
    Avg_read_length[filename] = sum(readLengths)/float(len(readLengths))
    Read_file_type[filename] = determineReadFileType(lines[0], Avg_read_length[filename])
    LOG.write("found read type %s average read length %.1f\n"%(Read_file_type[filename], Avg_read_length[filename]))
    if details:
        if not "inferred_read_type" in details:
            details["inferred_read_type"] = {}
        details["inferred_read_type"][filename] = Read_file_type[filename]
        if not "estimated_read_length" in details:
            details["estimated_read_length"] = {}
        details["estimated_read_length"][filename] = Avg_read_length[filename]
    return(Read_file_type[filename], Read_id_sample[filename], Avg_read_length[filename])

def findSingleDifference(s1, s2):
# if two strings differ in only a single position, return the chars at that pos, else return None
    if len(s1) != len(s2):
        return None
    retval = None
    for c1, c2 in zip(s1, s2):
        if c1 != c2:
            if retval:
                return None
            retval = (c1, c2)
    return retval

def categorize_anonymous_read_files(args, details):
    LOG.write("categorize_anonymous_read_files: elapsed seconds = %f\n"%(time()-Start_time))
    LOG.write("  files=%s\n"%("\t".join(args.anonymous_reads)))
    for filename in args.anonymous_reads:
        studyReadFile(filename, details)

    # try to find paired files
    membersOfPairs = set()
    for i, filename1 in enumerate(args.anonymous_reads[:-1]):
        for filename2 in args.anonymous_reads[i+1:]:
            charDiffs = findSingleDifference(filename1, filename2)
# charDiffs will be not None if the strings match at all but one character (presumably '1' vs '2')
            if charDiffs:
                try:
                    intDiffs = (int(float(charDiffs[0])), int(float(charDiffs[1])))
                    pairedFiles = None
                    if intDiffs[0] == 1 and intDiffs[1] == 2:
                        pairedFiles = (filename1, filename2)
                    elif intDiffs[1] == 1 and intDiffs[0] == 2:
                        pairedFiles = (filename2, filename1)
                    if pairedFiles:
                        if Read_file_type[filename1] != Read_file_type[filename2]:
                            LOG.write("!Discordant fileTypes for %s vs %s, %s vs %s\n"%(filename1, filename2, Read_file_type[filename1], Read_file_type[filename2]))
                        if Read_file_type[filename1] == 'illumina':
                            if not args.illumina:
                                args.illumina = []
                            args.illumina.append(":".join(pairedFiles))
                            LOG.write("appending to args.illumina: %s %s\n"%pairedFiles)
                        elif Read_file_type[filename1] == 'iontorrent':
                            if not args.iontorrent:
                                args.iontorrent = []
                            args.iontorrent.append(":".join(pairedFiles))
                            LOG.write("appending to args.iontorrent: %s %s\n"%pairedFiles)
                        else: # neither illumina vs iontorrent, perhaps 'sra'
                            if Avg_read_length[filename1] < Max_short_read_length:
                                #call it illumina
                                if not args.illumina:
                                    args.illumina=[]
                                args.illumina.append(":".join(pairedFiles))
                                LOG.write("Calling file pair %s %s, mean length %d, to be 'illumina', from %s\n"%(filename1, filename2, Avg_read_length[filename1], Read_file_type[filename1]))
                        membersOfPairs.add(pairedFiles[0])
                        membersOfPairs.add(pairedFiles[1])
                except:
                    pass

    for filename in args.anonymous_reads:
        if filename not in membersOfPairs:
            if Read_file_type[filename] == 'illumina':
                if not args.illumina:
                    args.illumina = []
                args.illumina.append(filename)
                LOG.write("appending to args.illumina: %s\n"%filename)
            elif Read_file_type[filename] == 'iontorrent':
                if not args.iontorrent:
                    args.iontorrent = []
                args.iontorrent.append(filename)
                LOG.write("appending to args.iontorrent: %s\n"%filename)
            elif Read_file_type[filename] == 'pacbio':
                if not args.pacbio:
                    args.pacbio = []
                args.pacbio.append(filename)
                LOG.write("appending to args.pacbio: %s\n"%filename)
            elif Read_file_type[filename] == 'nanopore':
                if not args.nanopore:
                    args.nanopore = []
                args.nanopore.append(filename)
                LOG.write("appending to args.nanopore: %s\n"%filename)
            elif Avg_read_length[filename] < Max_short_read_length:
                #call it illumina
                if not args.illumina:
                    args.illumina=[]
                args.illumina.append(filename)
                LOG.write("Calling file %s, mean length %d, to be 'illumina', from %s\n"%(filename, Avg_read_length[filename], Read_file_type[filename]))
            else:
                if not args.pacbio:
                    args.pacbio=[]
                args.pacbio.append(filename)
                LOG.write("Calling file %s, mean length %d, to be 'pacbio', from %s\n"%(filename, Avg_read_length[filename], Read_file_type[filename]))
    return

def fetch_sra_files(args, details):
    """ Need to change this to call external library Zane and Andew wrote
    Use ftp to get all SRA files.
    Use edirect tools esearch and efetch to get metadata (sequencing platform, etc).
    Append to appropriate parts of args (e.g., args.illumina or args.iontorrent).
    """
    LOG.write("fetch_sra_files: elapsed seconds = %f\n"%(time()-Start_time))
    LOG.write("fetch_sra_files() args.sra="+" ".join(args.sra)+"\n")
    if not args.sra:
        return
    for sra in args.sra:
        sra_dir = ""
        if sra.endswith(".sra"):
            sra_dir, sra = os.path.split(sra)
            sra = sra[:-4] # trim off trailing ".sra", will later detect presence of "xxx.sra" file if it exists

        runinfo = sra_tools.get_runinfo(sra)
        if runinfo['Platform'] == 'PACBIO_SMRT':
            if not args.pacbio:
                args.pacbio = []
            listToAddTo = args.pacbio
        elif runinfo['Platform'] == "ILLUMINA":
            if not args.illumina:
                args.illumina = []
            listToAddTo = args.illumina
        elif runinfo['Platform'] == "ION_TORRENT":
            if not args.iontorrent:
                args.iontorrent = []
            listToAddTo = args.iontorrent
        elif runinfo['Platform'] == "OXFORD_NANOPORE":
            if not args.nanopore:
                args.nanopore = []
            listToAddTo = args.nanopore
        else:
            raise Exception("Problem: Cannot process sra data from platform %s\n"%runinfo['Platform'])

        if not os.path.exists(os.path.join(sra_dir, sra+".sra")):
            LOG.write("downloading %s\n"%sra)
            sra_tools.ftp_download_single_run(sra)

        if not os.path.exists(os.path.join(sra_dir, sra+".sra")):
            raise Exception("Problem: file %s.sra does not exist after trying to download %s\n"%(sra, sra_file_url))

        if runinfo['LibraryLayout'].startswith("SINGLE"):
            sra_tools.fastqDumpExistingSraFile(os.path.join(sra_dir, sra+".sra"), splitFiles=False)
            #subprocess.call(["fastq-dump", sra+".sra"], shell=False)
            if not os.path.exists(sra+".fastq"):
                raise Exception("Problem: file %s.fastq does not exist after running fastq-dump on %s.sra\n"%(sra, sra))
            listToAddTo.append(sra+".fastq")
        elif runinfo['LibraryLayout'].startswith("PAIRED"):
            sra_tools.fastqDumpExistingSraFile(os.path.join(sra_dir, sra+".sra"), splitFiles=True)
            #subprocess.call(["fastq-dump", "--split-files", sra+".sra"], shell=False)
            if not (os.path.exists(sra+"_1.fastq") and os.path.exists(sra+"_2.fastq")):
                raise Exception("Problem: file %s_1.fastq and/or %s_2.fastq do not exist after running fastq-dump --split-files on %s.sra\n"%(sra, sra, sra))
            listToAddTo.append(sra + "_1.fastq:" + sra +"_2.fastq")
    return

def study_all_read_files(args, details):
    LOG.write("study_all_read_files: elapsed seconds = %f\n"%(time()-Start_time))
    fileItemType={}
    filePairs=[]
    singleFiles=[]
    if args.illumina:
        for item in args.illumina:
            fileItemType[item] = 'illumina'
            if ':' in item or '%' in item:
                filePairs.append(item)
            else:
                singleFiles.append(item)
    if args.iontorrent:
        for item in args.iontorrent:
            fileItemType[item] = 'iontorrent'
            if ':' in item or '%' in item:
                filePairs.append(item)
            else:
                singleFiles.append(item)
    if args.pacbio:
        for item in args.pacbio:
            fileItemType[item] = 'pacbio'
            singleFiles.append(item)
    if args.nanopore:
        for item in args.nanopore:
            fileItemType[item] = 'nanopore'
            singleFiles.append(item)
    for item in filePairs:
        LOG.write("studying read pair %s\n"%item)
        LOG.write("\tclaimed type = %s\n"%fileItemType[item])
        pair = item.split(':')
        if '%' in item:
            pair = item.split('%')
        charDiffs = findSingleDifference(pair[0], pair[1])
        if charDiffs:
            LOG.write("\tsingle char diff=%s %s\n"%(charDiffs[0], charDiffs[1]))
        else:
            LOG.write("\tno single char difference found\n")
        if pair[0] not in Read_file_type:
            studyReadFile(pair[0], details)
        if pair[1] not in Read_file_type:
            studyReadFile(pair[1], details)
        if Read_file_type[pair[0]] == Read_file_type[pair[1]]:
            LOG.write("\tinspected file types congruent: %s\n"%Read_file_type[pair[0]])
            if Read_file_type[pair[0]] != fileItemType[item]:
                LOG.write("\t!discrepancy with claimed type: %s is type %s\n"%(pair[1], Read_file_type[pair[1]]))
        else:
            LOG.write("\t!inspected file types incongurent: %s vs %s\n"%(Read_file_type[pair[0]], Read_file_type[pair[1]]))
        allPairsMatch = True
        for read_idPair in zip(Read_id_sample[pair[0]], Read_id_sample[pair[1]]):
            if read_idPair[0] != read_idPair[1]:
                allPairsMatch = False
                
        LOG.write("\tread IDs tested for match for files %s "%str(pair)+" result = %s\n"%str(allPairsMatch))

    for filename in singleFiles:
        studyReadFile(filename, details)
        if Read_file_type[filename] != fileItemType[filename]:
            LOG.write("\t!discrepancy with claimed type: %s is type %s\n"%(filename, Read_file_type[filename]))
    return

def writeSpadesYamlFile(args):
    LOG.write("writeSpadesYamlFile: elapsed seconds = %f\n"%(time()-Start_time))
    if not os.path.isdir(WorkDir):
        os.mkdir(WorkDir)
    outfileName = os.path.join(WorkDir, "spades_yaml_file.txt")
    OUT = open(outfileName, "w")
    OUT.write("[\n")
    
    LOG.write("illumina: "+", ".join(args.illumina)+"\n")
    LOG.write("iontorrent: "+", ".join(args.iontorrent)+"\n")
    
    single_end_reads = []
    paired_end_reads = [[], []]
    mate_pair_reads = [[], []]
    all_read_files = []
    if args.illumina:
        all_read_files = args.illumina
    elif args.iontorrent:
        all_read_files = args.iontorrent
    print all_read_files
    for item in all_read_files:
        if ":" in item:
            pair = item.split(":")
            if os.path.exists(pair[0]) and os.path.getsize(pair[0]) > 0:
                f = os.path.abspath(pair[0])
                paired_end_reads[0].append(f)
                f = os.path.abspath(pair[1])
                paired_end_reads[1].append(f)
        elif "%" in item:
            pair = item.split("%")
            if os.path.exists(pair[0]) and os.path.getsize(pair[0]) > 0:
                f = os.path.abspath(pair[0])
                mate_pair_reads[0].append(f)
                f = os.path.abspath(pair[1])
                mate_pair_reads[1].append(f)
        else:
            if os.path.exists(item) and os.path.getsize(item) > 0:
                single_end_reads.append(os.path.abspath(item))

    precedingElement=False
    if len(single_end_reads):
        OUT.write("  {\n    type: \"single\",\n    single reads: [\n        \"")
        OUT.write("\",\n        \"".join(single_end_reads))
        OUT.write("\"\n    ]\n  }\n")
        precedingElement=True
    if len(paired_end_reads[0]):
        if precedingElement:
            OUT.write(",\n")
        OUT.write("  {\n    orientation: \"fr\",\n")
        OUT.write("    type: \"paired-end\",\n")
        OUT.write("    right reads: [\n        \""+"\",\n        \"".join(paired_end_reads[0]))
        OUT.write("\"\n    ],\n")
        OUT.write("    left reads: [\n        \""+"\",\n        \"".join(paired_end_reads[1]))
        OUT.write("\"\n    ]\n")
        OUT.write("  }\n")
        precedingElement=True
    if len(mate_pair_reads[0]):
        if precedingElement:
            OUT.write(",\n")
        OUT.write("  {\n    orientation: \"rf\",\n")
        OUT.write("    type: \"mate-pairs\",\n")
        OUT.write("    right reads: [\n        \""+"\",\n        \"".join(mate_pair_reads[0]))
        OUT.write("\"\n    ]\n")
        OUT.write("    left reads: [\n        \""+"\",\n        \"".join(mate_pair_reads[1]))
        OUT.write("\"\n    ]\n")
        OUT.write("  }\n")
        precedingElement=True
    if args.pacbio:
        if precedingElement:
            OUT.write(",\n")
        pacbio_reads = []
        for f in args.pacbio:
            pacbio_reads.append(os.path.abspath(f))
        OUT.write("  {\n    type: \"pacbio\",\n    single reads: [\n        \"")
        OUT.write("\",\n        \"".join(pacbio_reads))
        OUT.write("\"\n    ]\n  }\n")
        precedingElement=True
    if args.nanopore:
        if precedingElement:
            OUT.write(",\n")
        nanopore_reads = []
        for f in args.nanopore:
            nanopore_reads.append(os.path.abspath(f))
        OUT.write("  {\n    type: \"nanopore\",\n    single reads: [\n        \"")
        OUT.write("\",\n        \"".join(nanopore_reads))
        OUT.write("\"\n    ]\n  }\n")
        precedingElement=True

    OUT.write("]\n")
    OUT.close()
    return(outfileName)    

<<<<<<< HEAD
def runQuast(args, contigsFile):
    quastDir = os.path.join(WorkDir, "quast_out")
    quastCommand = ["quast.py",
                    "-o", quastDir,
                    "-t", str(args.threads),
                    "--gene-finding",
                    contigsFile]
    LOG.write("running quast: "+" ".join(quastCommand)+"\n")
    return_code = subprocess.call(quastCommand, shell=False)
    LOG.write("return code = %d\n"%return_code)
    shutil.move(os.path.join(quastDir, "report.html"), os.path.join(SaveDir, args.prefix+"quast_report.html"))
    shutil.move(os.path.join(quastDir, "report.txt"), os.path.join(SaveDir, args.prefix+"quast_report.txt"))
    #shutil.move(os.path.join(quastDir, "icarus_viewers"), os.path.join(SaveDir, "icarus_viewers"))
=======
def filterContigsByMinLength(inputFile, outputFile, min_length = 0):
    """ Write only sequences at or above min_length to output file."""
    LOG.write("filterContigsByMinLength(%s, %s, %d) elapsed seconds = %f\n"%(inputFile, outputFile, min_length, time()-Start_time))
    with open(inputFile) as IN:
        with open(outputFile, 'w') as OUT:
            seqId=None
            seq = ""
            for line in IN:
                if line.startswith(">"):
                    if seqId and len(seq) >= min_length:
                        OUT.write(">%s\n%s\n"%(seqId, seq))
                        seqId = None
                        seq = ""
                    m = re.match(">(\S+)", line)
                    seqId = m.group(1)
                else:
                    seq += line.rstrip()
            if seqId and len(seq) >= min_length:
                OUT.write(">%s\n%s\n"%(seqId, seq))
>>>>>>> f72316c6

def runUnicycler(args, details):
    LOG.write("runUnicycler: elapsed seconds = %f\n"%(time()-Start_time))
    command = ["unicycler", "-t", str(args.threads), "-o", WorkDir, "--pilon_path", args.pilon_path]
    if args.min_contig_length:
        command.extend(("--min_fasta_length", str(args.min_contig_length)))
    command.extend(("--keep", "0")) # keep only assembly.gfa, assembly.fasta and unicycler.log
    if args.illumina:
        for item in args.illumina:
            if ":" in item:
                read1, read2 = item.split(":")
                command.extend(("-1", read1, "-2", read2))
            else:
                command.extend(("-s", item))
    # it is not quite right to send iontorrent data to spades through unicycler because the --iontorrent flag to spades will not be set
    if args.iontorrent:
        for item in args.iontorrent:
            if ":" in item:
                read1, read2 = item.split(":")
                command.extend(("-1", read1, "-2", read2))
            else:
                command.extend(("-s", item))
    if args.pacbio:
        for item in args.pacbio:
            command.extend(("-l", item))
    if args.nanopore:
        for item in args.nanopore:
            command.extend(("-l", item))

    LOG.write("Unicycler command =\n"+" ".join(command)+"\n")
    LOG.write("    PATH:  "+os.environ["PATH"]+"\n\n")
    unicyclerStartTime = time()

    return_code = subprocess.call(command, shell=False)
    LOG.write("return code = %d\n"%return_code)

    unicyclerEndTime = time()
    elapsedTime = unicyclerEndTime - unicyclerStartTime

    details.update( { 'start_time': unicyclerStartTime,
                'end_time': unicyclerEndTime,
                'elapsed_time' : elapsedTime,
                'assembler': 'unicycler',
                'command_line': command,
                'output_path': os.path.abspath(WorkDir)
                })
    LOG.write("Duration of Unicycler run was %.1f hours\n"%(elapsedTime/3600.0))
    unicyclerLogFile = args.prefix+"unicycler.log"
    shutil.move(os.path.join(args.output_dir, "unicycler.log"), os.path.join(args.output_dir, unicyclerLogFile))
    details['output_files'] = []
    details['output_files'].append([unicyclerLogFile, 'txt', 'Unicycler logfile'])

    assemblyFile = args.prefix+"contigs.fasta"
    assemblyGraphFile = args.prefix+"assembly_graph.gfa"
<<<<<<< HEAD
    unicyclerLogFile = args.prefix+"unicycler.log"

    shutil.move(os.path.join(WorkDir, "assembly.fasta"), os.path.join(SaveDir, assemblyFile))
    shutil.move(os.path.join(WorkDir, "assembly.gfa"), os.path.join(SaveDir, assemblyGraphFile))
    shutil.move(os.path.join(WorkDir, "unicycler.log"), os.path.join(SaveDir, unicyclerLogFile))

    LOG.write("Duration of Unicycler run was %.1f hours\n"%(elapsedTime/3600.0))
    return assemblyFile
=======
    filterContigsByMinLength(os.path.join(args.output_dir, "assembly.fasta"), os.path.join(args.output_dir, assemblyFile), args.min_contig_length)
    shutil.move(os.path.join(args.output_dir, "assembly.gfa"), os.path.join(args.output_dir, assemblyGraphFile))
    details['output_files'].append([assemblyFile, 'fasta', 'Genome assembly'])
    details['output_files'].append([assemblyGraphFile, 'gfa', 'Assembly graph'])
    
    if not args.no_quast:
        quastDir = os.path.join(args.output_dir, "quast_out")
        quastCommand = [args.quast_exec,
                        "-o", quastDir,
                        "-t", str(args.threads),
                        "--min-contig", str(args.min_contig_length),
                        "--gene-finding",
                        os.path.join(args.output_dir, assemblyFile)]
        LOG.write("running quast: "+" ".join(quastCommand)+"\n")
        return_code = subprocess.call(quastCommand, shell=False)
        LOG.write("return code = %d\n"%return_code)
        shutil.move(os.path.join(quastDir, "report.html"), os.path.join(args.output_dir, args.prefix+"quast_report.html"))
        shutil.move(os.path.join(quastDir, "report.txt"), os.path.join(args.output_dir, args.prefix+"quast_report.txt"))
        shutil.move(os.path.join(quastDir, "icarus_viewers"), os.path.join(args.output_dir, "icarus_viewers"))
        details['output_files'].append([args.prefix+"quast_report.html", 'html', 'Quast report'])
        details['output_files'].append([args.prefix+"quast_report.txt", 'txt', 'Quast report'])
        details['output_files'].append([args.prefix+"icarus_viewers", 'dir', 'Quast icarus viewers'])

    LOG.write("Duration of Unicycler run was %f hours\n"%(elapsedTime/3600.0))
>>>>>>> f72316c6

def runSpades(args, details):
    LOG.write("runSpades: elapsed seconds = %f\n"%(time()-Start_time))

    if args.illumina and args.iontorrent:
        details["Fatal_error"] = "SPAdes cannot process both Illumina and IonTorrent reads in the same run"
        return
    command = ["spades.py", "--threads", str(args.threads), "-o", WorkDir]
    if args.singlecell:
        command.append("--sc")
    if args.iontorrent:
        command.append("--iontorrent") # tell SPAdes that this is the read type
    yamlFile = writeSpadesYamlFile(args)
    command.extend(["--dataset", yamlFile])
    if args.trusted_contigs:
        command.extend(["--trusted-contigs", args.trusted_contigs])
    if args.untrusted_contigs:
        command.extend(["--untrusted-contigs", args.untrusted_contigs])
    if not args.no_careful and not args.meta:
        command.append("--careful")
    if args.memory:
        command.extend(["-m", str(args.memory)])
    if args.meta:
        command.append("--meta")
        #
        # Validate arguments for metagenomic spades. It can only run with
        # a single paired-end library.
        #
        if len(single_end_reads) > 0 or len(paired_end_reads[0]) > 1:
            sys.stderr.write("SPAdes in metagenomics mode can only process a single paired-end read file\n")
            sys.exit(1);
    if args.plasmid:
        command.append("--plasmid")
    LOG.write("SPAdes command =\n"+" ".join(command)+"\n")
    LOG.write("    PATH:  "+os.environ["PATH"]+"\n\n")
    spadesStartTime = time()

    return_code = subprocess.call(command, shell=False)
    LOG.write("return code = %d\n"%return_code)

    spadesEndTime = time()
    elapsedTime = spadesEndTime - spadesStartTime

    details.update( { 'spades_start_time': spadesStartTime,
                'spades_end_time': spadesEndTime,
                'spades_elapsed_time' : elapsedTime,
                'assembler': 'spades',
                'command_line': command,
                'output_path': os.path.abspath(WorkDir)
                })
    contigsFile = args.prefix+"contigs.fasta"
    assemblyGraphFile = args.prefix+"assembly_graph.gfa"
    spadesLogFile = args.prefix+"spades.log"
    
<<<<<<< HEAD
    #shutil.move(os.path.join(WorkDir, "scaffolds.fasta"), os.path.join(WorkDir, scaffoldsFile))
    shutil.move(os.path.join(WorkDir, "contigs.fasta"), os.path.join(SaveDir, contigsFile))
    shutil.move(os.path.join(WorkDir, "assembly_graph.gfa"), os.path.join(SaveDir, assemblyGraphFile))
    shutil.move(os.path.join(WorkDir, "spades.log"), os.path.join(SaveDir, spadesLogFile))
=======
    shutil.move(os.path.join(args.output_dir, "spades.log"), os.path.join(args.output_dir, spadesLogFile))
    details['output_files'] = []
    details['output_files'].append([spadesLogFile, 'txt', 'Spades logfile'])
    
    if not os.path.exists(os.path.join(args.output_dir, "contigs.fasta")):
        LOG.write("Duration of SPAdes run was %.1f hours\n"%(elapsedTime/3600.0))
        LOG.write("spades failed to generate contigs.fasta")
        return
    filterContigsByMinLength(os.path.join(args.output_dir, "contigs.fasta"), os.path.join(args.output_dir, contigsFile), args.min_contig_length)
    filterContigsByMinLength(os.path.join(args.output_dir, "scaffolds.fasta"), os.path.join(args.output_dir, scaffoldsFile), args.min_contig_length)
    shutil.move(os.path.join(args.output_dir, "assembly_graph_with_scaffolds.gfa"), os.path.join(args.output_dir, assemblyGraphFile))
    details['output_files'].append([scaffoldsFile, 'fasta', 'Generated scaffolds'])
    details['output_files'].append([contigsFile, 'fasta', 'Generated contigs'])
    details['output_files'].append([assemblyGraphFile, 'gfa', 'Assembly graph'])
    
    if not args.no_quast:
        quastDir = os.path.join(args.output_dir, "quast_out")
        quastCommand = [args.quast_exec,
                        "-o", quastDir,
                        "-t", str(args.threads),
                        "--min-contig", str(args.min_contig_length),
                        "--gene-finding",
                        os.path.join(args.output_dir, scaffoldsFile),
                        os.path.join(args.output_dir, contigsFile)]
        LOG.write("running quast: "+" ".join(quastCommand)+"\n")
        return_code = subprocess.call(quastCommand, shell=False)
        LOG.write("return code = %d\n"%return_code)
        shutil.move(os.path.join(quastDir, "report.html"), os.path.join(args.output_dir, args.prefix+"quast_report.html"))
        shutil.move(os.path.join(quastDir, "report.txt"), os.path.join(args.output_dir, args.prefix+"quast_report.txt"))
        shutil.move(os.path.join(quastDir, "icarus_viewers"), os.path.join(args.output_dir, "icarus_viewers"))
        details['output_files'].append([args.prefix+"quast_report.html", 'html', 'Quast report'])
        details['output_files'].append([args.prefix+"quast_report.txt", 'txt', 'Quast report'])
        details['output_files'].append([args.prefix+"icarus_viewers", 'dir', 'Quast icarus viewers'])
>>>>>>> f72316c6

    elapsedTime = time() - spadesStartTime
    LOG.write("Duration of SPAdes run was %.1f hours\n"%(elapsedTime/3600.0))
<<<<<<< HEAD
    return contigsFile

def runRacon(contigFile, longReadFastq, args, details):
    """
    Polish (correct) sequence of assembled contigs by comparing to the original long-read sequences
    1. Index contigs for minimap2 (generate mmi file).
    2. Map long reads to contigs by minimap2 (read paf-file, readsFile; generate paf file).
    3. Run racon on reads, read-to-contig-map, contigs. Generate polished contigs.
    Return name of polished contigs.
    """
    minimapLogFile = open(os.path.join(WorkDir, "minimap.log"), 'a')
    raconLogFile = open(os.path.join(WorkDir, "racon.log"), 'a')
    raconStartTime = time()
    # index contig sequences
    contigIndex = contigFile.replace(".fasta", ".mmi")
    command = ["minimap", "-t", str(args.threads), "-d", contigFile, contigIndex] 
    tempTime = time() 
    LOG.write("minimap2 index command:\n"+str(command)+"\n")
    return_code = subprocess.call(command, shell=False, stderr=minimapLogFile)
    LOG.write("minimap2 index return code = %d\n"%return_code)
    details['minimap2_index_time'] = time()-tempTime

    # map long reads to contigs
    contigMiniMap = contigFile.replace("contigs.fasta", "contigs.minimap.paf")
    command = ["minimap2", "-t", str(args.threads), "-c", "-o", contigMiniMap, contigIndex, longReadFastq]
    tempTime = time()
    Log.write("minimap2 map command:\n"+command+"\n")
    return_code = subprocess.call(command, shell=False, stderr=minimapLogFile)
    LOG.write("minimap2 map return code = %d\n"%return_code)
    details['minimap2_map_time'] = time()-tempTime

    # run racon
    raconContigs = contigFile.replace("contigs.fasta", "racon.contigs.fasta")
    command = ["racon", "-t", str(args.threads), "-u", longReadFastq, contigMiniMap, raconContigs]
    tempTime = time()
    Log.write("racon command: \n"+command+"\n")
    return_code = subprocess.call(command, shell=False, stderr=minimapLogFile)
    LOG.write("racon return code = %d\n"%return_code)
    details['racon time'] = time()-tempTime

    LOG.write("Racon total time = %d seconds\n"%(time()-raconStartTime))
    return raconContigs
=======
    return
>>>>>>> f72316c6

def runCanu(args, details):
    canuStartTime = time()
    LOG.write("runCanu: elapsed seconds = %d\n"%(canuStartTime-Start_time))
    comment = """
usage: canu [-version] [-citation] \
            [-correct | -trim | -assemble | -trim-assemble] \
            [-s <assembly-specifications-file>] \
            -p <assembly-prefix> \
            -d <assembly-directory> \
            genomeSize=<number>[g|m|k] \
            [other-options] \
            [-pacbio-raw | -pacbio-corrected | -nanopore-raw | -nanopore-corrected] file1 file2 ...
"""
# canu -d /localscratch/allan/canu_assembly -p p6_25X gnuplotTested=true genomeSize=5m useGrid=false -pacbio-raw pacbio_p6_25X.fastq
    command = ["canu", "-d", WorkDir, "-p", "canu", "useGrid=false", "genomeSize=%s"%args.genome_size]
    command.extend(["maxMemory=" + str(args.memory), "maxThreads=" + str(args.threads)])
    """
    https://canu.readthedocs.io/en/latest/parameter-reference.html
    """
    if args.pacbio:
        command.append("-pacbio-raw")
        command.extend(args.pacbio) #allow multiple files
    if args.nanopore:
        command.append("-nanopore-raw")
        command.extend(args.nanopore) #allow multiple files
    LOG.write("canu command =\n"+" ".join(command)+"\n")
    #LOG.write("    PATH:  "+os.environ["PATH"]+"\n\n")

    canuStartTime = time()
    canuLogFile = open(os.path.join(WorkDir, "canu.log"), "w")
    return_code = subprocess.call(command, shell=False, stderr=canuLogFile)
    LOG.write("return code = %d\n"%return_code)
    canuEndTime = time()
    elapsedTime = canuEndTime - canuStartTime

    details.update( { 'canu_start_time': canuStartTime,
                'canu_end_time': canuEndTime,
                'canu_elapsed_time' : elapsedTime,
                'assembler': 'canu',
                'command_line': command,
                'output_path': os.path.abspath(WorkDir)
                })

    contigFile = os.path.join(WorkDir, "canu.contigs.fasta")
    
    # now run racon with each long-read file
    for longReadFastq in args.pacbio + args.nanopore:
        contigFile = runRacon(contigFile, longReadFastq, args, details)

    shutil.mv(contigFile, os.path.join(SaveDir, "contigs.fasta"))
    
<<<<<<< HEAD
    LOG.write("Duration of canu run was %.1f minutes\n"%(time() - canuStartTime)/60.0)
    return os.path.join(SaveDir, prefix+"contigs.fasta")
=======
    details['output_files'] = []
    if os.path.exists(os.path.join(args.output_dir, "canu.log")):
        details['output_files'].append(["canu.log", 'txt', 'Canu log'])
        if os.path.exists(os.path.join(args.output_dir, "canu.report")):
            canuReportFile = args.prefix+"canu_report.txt"
            shutil.move(os.path.join(args.output_dir, "canu.report"), os.path.join(args.output_dir, canuReportFile))
            details['output_files'].append([canuReportFile, 'txt', 'Canu report'])

    if not os.path.exists(os.path.join(args.output_dir, "canu.contigs.fasta")):
        LOG.write("Duration of canu run was %.1f hours\n"%(elapsedTime/3600.0))
        LOG.write("canu failed to generate contigs.fasta\n")
        return
    unitigsFile = args.prefix+"unitigs.fasta"
    contigsFile = args.prefix+"contigs.fasta"
    unitigsGraphFile = args.prefix+"unitigs.gfa"
    contigsGraphFile = args.prefix+"contigs.gfa"
    filterContigsByMinLength(os.path.join(args.output_dir, "canu.contigs.fasta"), os.path.join(args.output_dir, contigsFile), args.min_contig_length)
    filterContigsByMinLength(os.path.join(args.output_dir, "canu.unitigs.fasta"), os.path.join(args.output_dir, unitigsFile), args.min_contig_length)
    shutil.move(os.path.join(args.output_dir, "canu.unitigs.gfa"), os.path.join(args.output_dir, unitigsGraphFile))
    shutil.move(os.path.join(args.output_dir, "canu.contigs.gfa"), os.path.join(args.output_dir, contigsGraphFile))
    details['output_files'].append([unitigsFile, 'fasta', 'Canu unitigs'])
    details['output_files'].append([contigsFile, 'fasta', 'Canu contigs'])
    details['output_files'].append([unitigsGraphFile, 'gfa', 'Unitigs graph'])
    details['output_files'].append([contigsGraphFile, 'gfa', 'Contigs graph'])
    if not args.no_quast:
        quastDir = os.path.join(args.output_dir, "quast_out")
        quastCommand = [args.quast_exec,
                        "-o", quastDir,
                        "-t", str(args.threads),
                        "--min-contig", str(args.min_contig_length),
                        "--gene-finding",
                        os.path.join(args.output_dir, unitigsFile),
                        os.path.join(args.output_dir, contigsFile)]
        LOG.write("running quast: "+" ".join(quastCommand)+"\n")
        return_code = subprocess.call(quastCommand, shell=False)
        LOG.write("return code = %d\n"%return_code)
        shutil.move(os.path.join(quastDir, "report.html"), os.path.join(args.output_dir, args.prefix+"quast_report.html"))
        shutil.move(os.path.join(quastDir, "report.txt"), os.path.join(args.output_dir, args.prefix+"quast_report.txt"))
        shutil.move(os.path.join(quastDir, "icarus_viewers"), os.path.join(args.output_dir, "icarus_viewers"))
        details['output_files'].append([args.prefix+"quast_report.html", 'html', 'Quast report'])
        details['output_files'].append([args.prefix+"quast_report.txt", 'txt', 'Quast report'])
        details['output_files'].append([args.prefix+"icarus_viewers", 'dir', 'Quast icarus viewers'])

    LOG.write("Duration of canu run was %.1f hours\n"%(elapsedTime/3600.0))
>>>>>>> f72316c6

def main():
    global Start_time
    Start_time = time()
    parser = argparse.ArgumentParser(formatter_class=argparse.ArgumentDefaultsHelpFormatter)
    illumina_or_iontorrent = parser.add_mutually_exclusive_group()
    illumina_or_iontorrent.add_argument('--illumina', nargs='*', help='Illumina fastq[.gz] files or pairs; use ":" between end-pairs or "%%" between mate-pairs', required=False, default=[])
    illumina_or_iontorrent.add_argument('--iontorrent', nargs='*', help='list of IonTorrent[.gz] files or pairs, ":" between paired-end-files', required=False, default=[])
    parser.add_argument('--pacbio', nargs='*', help='list of Pacific Biosciences fastq[.gz] or bam files', required=False, default=[])
    parser.add_argument('--nanopore', nargs='*', help='list of Oxford Nanotech fastq[.gz] or bam files', required=False, default=[])
    parser.add_argument('--sra', nargs='*', help='list of SRA run accessions (e.g. SRR5070677), will be downloaded from NCBI', required=False)
<<<<<<< HEAD
    parser.add_argument('--anonymous_reads', nargs='*', help="unspecified read files, types automatically inferred.")
    parser.add_argument('--recipe', choices=['unicycler', 'canu', 'spades', 'auto'], help='assembler to use', default='auto')
    parser.add_argument('--singlecell', action = 'store_true', help='flag for single-cell MDA data for SPAdes', required=False)
    parser.add_argument('--meta', action = 'store_true', help='run meta-spades, requires recipe=spades')
    parser.add_argument('--plasmid', action = 'store_true', help='run plasmid-spades, requires recipe=spades')
    parser.add_argument('--prefix', default="", help='prefix for output files', required=False)
    parser.add_argument('--genome_size', default=Default_genome_size, help='genome size for canu: e.g. 300k or 5m or 1.1g', required=False)
    parser.add_argument('--min_contig_length', default=1000, help='save contigs of this length or longer', required=False)
=======
    parser.add_argument('--nanopore', nargs='*', help='list of Oxford Nanotech fastq[.gz] or bam files', required=False)
    parser.add_argument('--prefix', help='prefix for output files', required=False)
    parser.add_argument('--genome_size', default=Default_genome_size, help='expected genome size for canu, e.g. 300k, 5m or 1.1g', required=False)
    parser.add_argument('--min_contig_length', default=200, help='save contigs of this length or longer', required=False)
>>>>>>> f72316c6
    #parser.add_argument('--fasta', nargs='*', help='list of fasta files "," between libraries', required=False)
    parser.add_argument('--trusted_contigs', help='for SPAdes, same-species contigs known to be good', required=False)
    parser.add_argument('--untrusted_contigs', help='for SPAdes, same-species contigs used gap closure and repeat resolution', required=False)
    parser.add_argument('-t', '--threads', metavar='cpus', type=int, default=4)
    parser.add_argument('-m', '--memory', metavar='GB', type=int, default=250, help='RAM limit in Gb')
    parser.add_argument('--runTrimmomatic', action = 'store_true', help='run trimmomatic on Illumina or Iontorrent fastq files')
    parser.add_argument('--trimmomatic_jar', default='trimmomatic.jar', help='trimmomatic jar file, with path')
    parser.add_argument('--illuminaAdapters', default='illumina_adapters.fa', help='illumina adapters file, looked for in script directory')
    parser.add_argument('--trimmomaticWindow', metavar="width", type=int, default=Default_window_width, help='window width for trimming')
    parser.add_argument('--trimmomaticMinQual', metavar="phred", type=int, default=Default_window_quality, help='score of window below which 3\' end is trimmed')
    parser.add_argument('--trimmomaticEndQual', metavar="phred", type=int, default=Default_end_quality, help='score at which individual 3\' bases are trimmed')
    parser.add_argument('--pilon_path', default='pilon', help='path to pilon executable or jar')
    parser.add_argument('--params_json', help="JSON file with additional information.")

    if len(sys.argv) == 1:
        parser.print_help()
        sys.exit(2)
    args = parser.parse_args()
<<<<<<< HEAD
    baseName = os.path.basename(sys.argv[0])
    baseName = baseName.replace(".py", "")
    global WorkDir
    global SaveDir
    WorkDir = baseName+"_work"
    SaveDir = baseName+"_save"
    logfileName = os.path.join(WorkDir, args.prefix + baseName + ".log")
    if not os.path.exists(WorkDir):
        os.mkdir(WorkDir)
    if os.path.exists(SaveDir):
        shutil.rmtree(SaveDir)
    os.mkdir(SaveDir)

=======
    if args.params_json:
        parseJsonParameters(args)
    args.prefix = os.path.basename(args.output_dir)
    args.prefix = args.prefix.rstrip("_")+"_"
    if args.logfile:
        logfileName = os.path.abspath(args.logfile)
    else:
        logfileName = os.path.basename(sys.argv[0])
        logfileName = logfileName.replace(".py", "")
        logfileName = args.prefix + logfileName
        logfileName = os.path.join(args.output_dir, logfileName)+".log"
    if not os.path.exists(args.output_dir):
        os.mkdir(args.output_dir)
>>>>>>> f72316c6
    global LOG 
    sys.stderr.write("logging to "+logfileName+"\n")
    LOG = open(logfileName, 'w', 0) #unbuffered 
    LOG.write("starting %s\n"%sys.argv[0])
    LOG.write(strftime("%a, %d %b %Y %H:%M:%S", localtime(Start_time))+"\n")
    LOG.write("args= "+str(args)+"\n\n")
    LOG.write("Final output will be saved to = "+SaveDir+"\n\n")

    details = { 'logfile' : logfileName }
    if args.anonymous_reads:
<<<<<<< HEAD
        categorize_anonymous_read_files(args)
=======
        categorize_anonymous_read_files(args, details)
# if any illumina or iontorrent reads present, use Unicycler (long-reads can be present), else use canu for long-reads
>>>>>>> f72316c6
    if args.sra:
        fetch_sra_files(args, details)
    study_all_read_files(args, details)
    if args.illumina or args.iontorrent:
        for fileList in (args.illumina, args.iontorrent):
            if not fileList:
                continue
            processedFileList = []
            for item in fileList:
                if ':' in item or '%' in item:
                    (verifiedPair, unpaired) = verifyReadPairing(item, WorkDir)
                    if args.runTrimmomatic:
                        (trimmedPair, trimmedUnpaired) = trimPairedReads(verifiedPair, args, illumina=(fileList == args.illumina))
                        processedFileList.append(trimmedPair)
                        #
                        # For metagenomics spades, we can't use the unpaired reads.
                        #
                        if not args.meta:
                            processedFileList.append(trimmedUnpaired)
                        trimmedUnpaired = trimSingleReads(unpaired, args, illumina=(fileList == args.illumina))
                    else:
                        processedFileList.append(verifiedPair)
                        if os.stat(unpaired).st_size > 0:
                            processedFileList.append(unpaired)
                else:
                    if args.runTrimmomatic:
                        trimmedSingleReads = trimSingleReads(item, args, illumina=(fileList == args.illumina))
                        processedFileList.append(trimmedSingleReads)
                    else:
                        processedFileList.append(item)
            if fileList == args.illumina:
                args.illumina = processedFileList
            else:
                args.iontorrent = processedFileList
    if args.recipe == "auto":
        #now must decide which assembler to use
        # original rule: if any illumina or iontorrent reads present, use Unicycler (long-reads can be present), else use canu for long-reads
        # alternative rule: if any long reads present, use canu
        if args.pacbio or args.nanopore:
            args.recipe = "canu"
    if args.recipe == "spades":
        runSpades(args, details)
    elif args.recipe == "unicycler":
        runUnicycler(args, details)
    elif args.recipe == "canu":
        runCanu(args, details)
    else:
        fatalError("cannot interpret args.recipe: "+args.recipe)

    runQuast(os.path.join(SaveDir, prefix+"contigs.fasta"))
    LOG.write("done with %s\n"%sys.argv[0])
    LOG.write(strftime("%a, %d %b %Y %H:%M:%S", localtime(time()))+"\n")
    if args.run_details:
<<<<<<< HEAD
        fp = file(os.path.join(SaveDir, args.run_details), "w")
        json.dump(details, fp, indent=2)
        fp.close()
=======
        LOG.write("writing details in json format to %s\n"%args.run_details)
        if "output_files" not in details:
            details["output_files"] = []
        details["output_files"].append([args.run_details, "json", "run_details"])
        fp = file(os.path.join(args.output_dir, args.run_details), "w")
        json.dump(details, fp, indent=2)
        fp.close()

>>>>>>> f72316c6

if __name__ == "__main__":
    main()<|MERGE_RESOLUTION|>--- conflicted
+++ resolved
@@ -2,6 +2,7 @@
 import sys
 import subprocess
 import argparse
+from tempfile import mkdtemp
 import gzip
 import os
 import os.path
@@ -43,9 +44,10 @@
 def parseJasonParameters(args):
     if not os.path.exists(args.params_json):
         raise Exception("cannot find json parameters file %s\n"%args.params_json)
+    LOG.write("parseJsonParameters() time=%d\n"%time())
     with open(args.params_json) as json_file:
         data = json.load(json_file)
-        args.output_dir = data['output_file']
+        #args.output_dir = data['output_file']
         args.min_contig_length = data['min_contig_length']
         if "paired_end_libs" in data:
             for pe in data["paired_end_libs"]:
@@ -88,13 +90,15 @@
                 args.sra=[]
                 args.sra.extend(data["srr_ids"])
 
-def determineReadFileType(read_id, avgReadLength):
+def determineReadType(read_id, avgReadLength):
     """ 
     Analyze sample of text from read file and return one of:
     illumina, iontorrent, pacbio, nanopore, ...
     going by patterns listed here: https://www.ncbi.nlm.nih.gov/sra/docs/submitformats/#platform-specific-fastq-files
     these patterns need to be refined and tested
     """
+    LOG.write("determineReadType() time = %s, total elapsed = %d seconds\n"%(strftime("%a, %d %b %Y %H:%M:%S", localtime(time())), time()-Start_time))
+    LOG.write(strftime("%a, %d %b %Y %H:%M:%S", localtime(Start_time))+"\n")
     if read_id.startswith(">"):
         return "fasta"
     if avgReadLength < Max_short_read_length:
@@ -123,11 +127,55 @@
         return "nanopore" # 
     return "na"
 
+def trimGalore(args):
+    startTrimTime = time()
+    LOG.write("trimGalore() time = %s, total elapsed = %d seconds\n"%(strftime("%a, %d %b %Y %H:%M:%S", localtime(time())), time()-Start_time))
+    for technologyReads in (args.illumina, args.iontorrent):
+        for index, reads in enumerate(technologyReads): 
+            command = ['trim_galore', '-j', str(args.threads), '-o', WorkDir]
+            if ':' in reads:
+                splitReads = reads.split(":")
+                #-j 4 -o testTrim --length 30 --paired SRR1395326_1_10pct.fastq SRR1395326_2_10pct.fastq
+                command.extend(["--paired", reads[0], reads[1]])
+                LOG.write("command: "+" ".join(command))
+                return_code = subprocess.call(command, shell=False, stderr=LOG)
+                LOG.write("return code = %d\n"%return_code)
+                trimReads1 = os.path.basename(reads[0])
+                trimReads1 = trimReads1.replace(".fastq", "_val_1.fq")
+                trimReads1 = os.path.join(WorkDir, trimReads1)
+                trimReads2 = os.path.basename(reads[1])
+                trimReads2 = trimReads2.replace(".fastq", "_val_2.fq")
+                trimReads2 = os.path.join(WorkDir, trimReads2)
+                if os.path.exists(trimReads1) and os.path.exists(trimReads2):
+                    #shutil.move(trimReads1, trimReads1.replace("_val_1.fq", "_trimmed.fastq"))
+                    #trimReads1 = trimReads1.replace("_val_1.fq", "_trimmed.fastq")
+                    #shutil.move(trimReads2, trimReads2.replace("_val_2.fq", "_trimmed.fastq"))
+                    #trimReads2 = trimReads2.replace("_val_2.fq", "_trimmed.fastq")
+                    technologyReads[index] = trimReads1+":"+trimReads2
+                    LOG.write("trim_galore trimming completed, duration = %d seconds\n"%(time()-startTrimTime))
+                else:
+                    LOG.write("Problem during trim_galore: expected files not found: "+trimReads1 +", "+trimReads2)
+            else:
+                command.append(reads)
+                LOG.write("command: "+" ".join(command))
+                return_code = subprocess.call(command, shell=False, stderr=LOG)
+                LOG.write("return code = %d\n"%return_code)
+                trimReads = os.path.basename(reads)
+                trimReads = trimReads.replace(".fastq", "_trimmed.fq")
+                trimReads = os.path.join(WorkDir, trimReads)
+                if os.path.exists(trimReads):
+                    #shutil.move(trimReads, trimReads.replace(".fq", ".fastq"))
+                    #trimReads = trimReads.replace(".fq", ".fastq")
+                    technologyReads[index] = trimReads
+                else:
+                    raise Exception("Problem: expected file not found: "+trimReads)
+    LOG.write("Done with trim_galore at time %d\n"%time())
+
 def trimPairedReads(readPair, args, illumina=False):
     """ Split files on separator (: or %)
     run Trimmomatic (specifying IlluminaClip if illumina parameter set to true)
     return joined (on separator) paired files, plus one file with unpaired reads """
-    LOG.write("trimPairedReads: elapsed seconds = %f\n"%(time()-Start_time))
+    LOG.write("trimPairedReads() time = %s, total elapsed = %d seconds\n"%(strftime("%a, %d %b %Y %H:%M:%S", localtime(time())), time()-Start_time))
     m = re.match("^(.+)([%:])(.+)", readPair)
     if not m:
         raise Exception("trimPairedReads cannot split readPair: "+readPair)
@@ -154,7 +202,7 @@
     command.append("LEADING:%d"%(args.trimmomaticEndQual))
     command.append("TRAILING:%d"%(args.trimmomaticEndQual))
     LOG.write("command = "+" ".join(command)+"\n")
-    return_code = subprocess.call(command, shell=False)
+    return_code = subprocess.call(command, shell=False, stderr=LOG)
     LOG.write("return code = %d\n"%return_code)
     #
     # If we have unpaired reads, copy them to a single file.
@@ -189,7 +237,7 @@
     command.append("LEADING:%d"%(args.trimmomaticEndQual))
     command.append("TRAILING:%d"%(args.trimmomaticEndQual))
     LOG.write("command = "+" ".join(command)+"\n")
-    return_code = subprocess.call(command, shell=False)
+    return_code = subprocess.call(command, shell=False, stderr=LOG)
     LOG.write("return code = %d\n"%return_code)
     return trimmedFileName
 
@@ -197,6 +245,8 @@
     """ Read both files, write 3 new files: paired1, paired2, unpaired
     return paired1[:%]paired2, unpaired
     """
+    LOG.write("verifyReadPairing(%s, %s)"%(readPair, output_dir))
+    LOG.write("time = %s, total elapsed = %d seconds\n"%(strftime("%a, %d %b %Y %H:%M:%S", localtime(time())), time()-Start_time))
     m = re.match("^(.+)([%:])(.+)", readPair)
     if not m:
         raise Exception("verifyReadPairing cannot split readPair: "+readPair)
@@ -283,7 +333,7 @@
     return (verifiedPairedFile1+separator+verifiedPairedFile2, unpairedReadFile)
 
 def studyReadFile(filename, details=None):
-    LOG.write("studyReadFile(%s): elapsed seconds = %f\n"%(filename, time()-Start_time))
+    LOG.write("studyReadFile() time = %s, total elapsed = %d seconds\n"%(strftime("%a, %d %b %Y %H:%M:%S", localtime(time())), time()-Start_time))
     #return(Read_file_type[filename], Read_id_sample[filename], Avg_read_length[filename])
     # figures out Read_file_type, collects a sample of read IDs, and average read length
     Read_file_type[filename] = 'na'
@@ -323,7 +373,7 @@
             else:
                 read += line.rstrip()
     Avg_read_length[filename] = sum(readLengths)/float(len(readLengths))
-    Read_file_type[filename] = determineReadFileType(lines[0], Avg_read_length[filename])
+    Read_file_type[filename] = determineReadType(lines[0], Avg_read_length[filename])
     LOG.write("found read type %s average read length %.1f\n"%(Read_file_type[filename], Avg_read_length[filename]))
     if details:
         if not "inferred_read_type" in details:
@@ -347,7 +397,7 @@
     return retval
 
 def categorize_anonymous_read_files(args, details):
-    LOG.write("categorize_anonymous_read_files: elapsed seconds = %f\n"%(time()-Start_time))
+    LOG.write("categorize_anonymous_read_files() time = %s, total elapsed = %d seconds\n"%(strftime("%a, %d %b %Y %H:%M:%S", localtime(time())), time()-Start_time))
     LOG.write("  files=%s\n"%("\t".join(args.anonymous_reads)))
     for filename in args.anonymous_reads:
         studyReadFile(filename, details)
@@ -432,17 +482,20 @@
     Use edirect tools esearch and efetch to get metadata (sequencing platform, etc).
     Append to appropriate parts of args (e.g., args.illumina or args.iontorrent).
     """
-    LOG.write("fetch_sra_files: elapsed seconds = %f\n"%(time()-Start_time))
-    LOG.write("fetch_sra_files() args.sra="+" ".join(args.sra)+"\n")
+    LOG.write("fetch_sra_files() time = %s, total elapsed = %d seconds\n"%(strftime("%a, %d %b %Y %H:%M:%S", localtime(time())), time()-Start_time))
+    LOG.write("args.sra="+" ".join(args.sra)+"\n")
     if not args.sra:
         return
     for sra in args.sra:
-        sra_dir = ""
+        #sra_dir = ""
+        #if sra.endswith(".sra"):
+        #    sra_dir, sra = os.path.split(sra)
+        #    sra = sra[:-4] # trim off trailing ".sra", will later detect presence of "xxx.sra" file if it exists
+        sraTrim = sra
         if sra.endswith(".sra"):
-            sra_dir, sra = os.path.split(sra)
-            sra = sra[:-4] # trim off trailing ".sra", will later detect presence of "xxx.sra" file if it exists
-
-        runinfo = sra_tools.get_runinfo(sra)
+            sraTrim = sra[:-4]
+        runinfo = sra_tools.get_runinfo(sraTrim)
+        LOG.write("Run info for %s reports platform = %s\n"%(sra, runinfo["Platform"]))
         if runinfo['Platform'] == 'PACBIO_SMRT':
             if not args.pacbio:
                 args.pacbio = []
@@ -460,31 +513,48 @@
                 args.nanopore = []
             listToAddTo = args.nanopore
         else:
-            raise Exception("Problem: Cannot process sra data from platform %s\n"%runinfo['Platform'])
-
-        if not os.path.exists(os.path.join(sra_dir, sra+".sra")):
-            LOG.write("downloading %s\n"%sra)
-            sra_tools.ftp_download_single_run(sra)
-
-        if not os.path.exists(os.path.join(sra_dir, sra+".sra")):
-            raise Exception("Problem: file %s.sra does not exist after trying to download %s\n"%(sra, sra_file_url))
-
+            LOG.write("Problem: Cannot process sra data from platform %s\n"%runinfo['Platform'])
+            return
+
+        #if not os.path.exists(os.path.join(sra_dir, sra+".sra")):
+        #    LOG.write("downloading %s\n"%sra)
+        #    sra_tools.ftp_download_single_run(sra)
+
+        #if not os.path.exists(os.path.join(sra_dir, sra+".sra")):
+        #    raise Exception("Problem: file %s.sra does not exist after trying to download %s\n"%(sra, sra_file_url))
+        LOG.write("Runinfo for %s reportes LibraryLayout = %s\n"%(sra, runinfo['LibraryLayout']))
         if runinfo['LibraryLayout'].startswith("SINGLE"):
-            sra_tools.fastqDumpExistingSraFile(os.path.join(sra_dir, sra+".sra"), splitFiles=False)
-            #subprocess.call(["fastq-dump", sra+".sra"], shell=False)
-            if not os.path.exists(sra+".fastq"):
-                raise Exception("Problem: file %s.fastq does not exist after running fastq-dump on %s.sra\n"%(sra, sra))
-            listToAddTo.append(sra+".fastq")
+            #sra_tools.fastqDumpExistingSraFile(os.path.join(sra_dir, sra+".sra"), splitFiles=False)
+            command = ["fasterq-dump", "-O", WorkDir, sra]
+            stime=time()
+            LOG.write("command = "+" ".join(command)+"\n")
+            return_code = subprocess.call(command, shell=False, stderr=LOG)
+            LOG.write("return_code = %d, time=%d seconds\n"%(return_code, time()-stime))
+            if return_code != 0:
+                LOG.write("Problem, fasterq-dump return code was %d\n"%return_code)
+                return
+            if not (os.path.exists(os.path.join(WorkDir, sraTrim+".fastq"))):
+                raise Exception("Problem: file %s.fastq does not exist\n"%(sraTrim))
+            listToAddTo.append(os.path.join(WorkDir, sraTrim + ".fastq"))
         elif runinfo['LibraryLayout'].startswith("PAIRED"):
-            sra_tools.fastqDumpExistingSraFile(os.path.join(sra_dir, sra+".sra"), splitFiles=True)
-            #subprocess.call(["fastq-dump", "--split-files", sra+".sra"], shell=False)
-            if not (os.path.exists(sra+"_1.fastq") and os.path.exists(sra+"_2.fastq")):
-                raise Exception("Problem: file %s_1.fastq and/or %s_2.fastq do not exist after running fastq-dump --split-files on %s.sra\n"%(sra, sra, sra))
-            listToAddTo.append(sra + "_1.fastq:" + sra +"_2.fastq")
+            #sra_tools.fastqDumpExistingSraFile(os.path.join(sra_dir, sra+".sra"), splitFiles=True)
+            command = ["fasterq-dump", "-O", WorkDir, "--split-files", sra]
+            stime = time()
+            LOG.write("command = "+" ".join(command)+"\n")
+            return_code = subprocess.call(command, shell=False, stderr=LOG)
+            LOG.write("return_code = %d, time=%d seconds\n"%(return_code, time()-stime))
+            if return_code != 0:
+                LOG.write("Problem, fasterq-dump return code was %d\n"%return_code)
+                return
+            if not (os.path.exists(os.path.join(WorkDir, sraTrim+"_1.fastq")) and os.path.exists(os.path.join(WorkDir, sraTrim+"_2.fastq"))):
+                raise Exception("Problem: file %s_1.fastq and/or %s_2.fastq do not exist\n"%(sraTrim, sraTrim))
+            listToAddTo.append(os.path.join(WorkDir, sraTrim + "_1.fastq") + ":" + os.path.join(WorkDir, sraTrim +"_2.fastq"))
+        else:
+            LOG.write("Unknown library layout: %s\n"%runinfo['LibraryLayout'])
     return
 
-def study_all_read_files(args, details):
-    LOG.write("study_all_read_files: elapsed seconds = %f\n"%(time()-Start_time))
+def organize_read_files(args, details):
+    LOG.write("organize_read_files() time = %s, total elapsed = %d seconds\n"%(strftime("%a, %d %b %Y %H:%M:%S", localtime(time())), time()-Start_time))
     fileItemType={}
     filePairs=[]
     singleFiles=[]
@@ -542,6 +612,36 @@
         studyReadFile(filename, details)
         if Read_file_type[filename] != fileItemType[filename]:
             LOG.write("\t!discrepancy with claimed type: %s is type %s\n"%(filename, Read_file_type[filename]))
+    if args.illumina or args.iontorrent:
+        for fileList in (args.illumina, args.iontorrent):
+            if not fileList:
+                continue
+            processedFileList = []
+            for item in fileList:
+                if ':' in item or '%' in item:
+                    (verifiedPair, unpaired) = verifyReadPairing(item, WorkDir)
+                    if args.runTrimmomatic:
+                        (trimmedPair, trimmedUnpaired) = trimPairedReads(verifiedPair, args, illumina=(fileList == args.illumina))
+                        processedFileList.append(trimmedPair)
+                        if os.path.getsize(trimmedUnpaired) > 0:
+                            processedFileList.append(trimmedUnpaired) 
+                        if os.path.getsize(unpaired) > 0:
+                            trimmedUnpaired = trimSingleReads(unpaired, args, illumina=(fileList == args.illumina))
+                            processedFileList.append(trimmedUnpaired) 
+                    else:
+                        processedFileList.append(verifiedPair)
+                        if os.stat(unpaired).st_size > 0:
+                            processedFileList.append(unpaired)
+                else:
+                    if args.runTrimmomatic:
+                        trimmedSingleReads = trimSingleReads(item, args, illumina=(fileList == args.illumina))
+                        processedFileList.append(trimmedSingleReads)
+                    else:
+                        processedFileList.append(item)
+            if fileList == args.illumina:
+                args.illumina = processedFileList
+            else:
+                args.iontorrent = processedFileList
     return
 
 def writeSpadesYamlFile(args):
@@ -636,48 +736,77 @@
     OUT.close()
     return(outfileName)    
 
-<<<<<<< HEAD
-def runQuast(args, contigsFile):
+def runQuast(contigsFile, args):
+    LOG.write("runQuast() time = %s, total elapsed = %d seconds\n"%(strftime("%a, %d %b %Y %H:%M:%S", localtime(time())), time()-Start_time))
     quastDir = os.path.join(WorkDir, "quast_out")
     quastCommand = ["quast.py",
                     "-o", quastDir,
                     "-t", str(args.threads),
-                    "--gene-finding",
+                    "--min-contig", str(args.min_contig_length),
                     contigsFile]
     LOG.write("running quast: "+" ".join(quastCommand)+"\n")
-    return_code = subprocess.call(quastCommand, shell=False)
+    return_code = subprocess.call(quastCommand, shell=False, stderr=LOG)
     LOG.write("return code = %d\n"%return_code)
     shutil.move(os.path.join(quastDir, "report.html"), os.path.join(SaveDir, args.prefix+"quast_report.html"))
     shutil.move(os.path.join(quastDir, "report.txt"), os.path.join(SaveDir, args.prefix+"quast_report.txt"))
     #shutil.move(os.path.join(quastDir, "icarus_viewers"), os.path.join(SaveDir, "icarus_viewers"))
-=======
-def filterContigsByMinLength(inputFile, outputFile, min_length = 0):
-    """ Write only sequences at or above min_length to output file."""
-    LOG.write("filterContigsByMinLength(%s, %s, %d) elapsed seconds = %f\n"%(inputFile, outputFile, min_length, time()-Start_time))
+
+def filterContigsByMinLength(inputFile, outputFile, args, shortReadDepth=None, longReadDepth=None):
+    """ 
+    Write only sequences at or above min_length to output file.
+    """
+    LOG.write("Time = %s, total elapsed = %d seconds\n"%(strftime("%a, %d %b %Y %H:%M:%S", localtime(time())), time()-Start_time))
+    LOG.write("filterContigsByMinLength(%s, %s, %d) elapsed seconds = %f\n"%(inputFile, outputFile, args.min_contig_length, time()-Start_time))
     with open(inputFile) as IN:
         with open(outputFile, 'w') as OUT:
             seqId=None
             seq = ""
+            i = 1
             for line in IN:
-                if line.startswith(">"):
-                    if seqId and len(seq) >= min_length:
-                        OUT.write(">%s\n%s\n"%(seqId, seq))
-                        seqId = None
-                        seq = ""
-                    m = re.match(">(\S+)", line)
+                m = re.match(">(\S+)", line)
+                if m:
+                    if len(seq) >= args.min_contig_length:
+                        contigId = ">"+args.prefix+"contig_%d length %5d"%(i, len(seq))
+                        if shortReadDepth and seqId in shortReadDepth:
+                            meanDepth, length, normalizedDepth = shortReadDepth[seqId]
+                            contigId += " scov %.01f sdepth %.2f"%(meanDepth, normalizedDepth)
+                        if longReadDepth and seqId in longReadDepth:
+                            meanDepth, length, normalizedDepth = longReadDepth[seqId]
+                            contigId += " lcov %.01f ldepth %.2f"%(meanDepth, normalizedDepth)
+                        if args.contigCircular and seqId in args.contigCicular:
+                            contigId += " circular=true"
+                        OUT.write(contigId+"\n")
+                        for i in range(0, len(seq), 60):
+                            OUT.write(seq[i:i+60]+"\n")
+                        i += 1
+                    seq = ""
                     seqId = m.group(1)
                 else:
                     seq += line.rstrip()
-            if seqId and len(seq) >= min_length:
-                OUT.write(">%s\n%s\n"%(seqId, seq))
->>>>>>> f72316c6
+            if len(seq) >= args.min_contig_length:
+                contigId = ">"+args.prefix+"contig_%d length %5d"%(i, len(seq))
+                if shortReadDepth and seqId in shortReadDepth:
+                    meanDepth, length, normalizedDepth = shortReadDepth[seqId]
+                    contigId += " srcov %.01f srdepth %.2f"%(meanDepth, normalizedDepth)
+                    if int(float(length)) != len(seq):
+                        LOG.write("len for %s conflict: %d vs %d\n"%(seqId, int(float(length)), len(seq)))
+                if longReadDepth and seqId in longReadDepth:
+                    meanDepth, length, normalizedDepth = longReadDepth[seqId]
+                    contigId += " lcov %.01f ldepth %.2f"%(meanDepth, normalizedDepth)
+                OUT.write(contigId+"\n")
+                for i in range(0, len(seq), 60):
+                    OUT.write(seq[i:i+60]+"\n")
 
 def runUnicycler(args, details):
+    LOG.write("Time = %s, total elapsed = %d seconds\n"%(strftime("%a, %d %b %Y %H:%M:%S", localtime(time())), time()-Start_time))
     LOG.write("runUnicycler: elapsed seconds = %f\n"%(time()-Start_time))
-    command = ["unicycler", "-t", str(args.threads), "-o", WorkDir, "--pilon_path", args.pilon_path]
+    command = ["unicycler", "-t", str(args.threads), "-o", WorkDir]
+    #, "--pilon_path", args.pilon_jar]
     if args.min_contig_length:
         command.extend(("--min_fasta_length", str(args.min_contig_length)))
     command.extend(("--keep", "0")) # keep only assembly.gfa, assembly.fasta and unicycler.log
+    #if args.no_pilon:
+    command.append("--no_pilon")
     if args.illumina:
         for item in args.illumina:
             if ":" in item:
@@ -704,7 +833,7 @@
     LOG.write("    PATH:  "+os.environ["PATH"]+"\n\n")
     unicyclerStartTime = time()
 
-    return_code = subprocess.call(command, shell=False)
+    return_code = subprocess.call(command, shell=False, stderr=LOG)
     LOG.write("return code = %d\n"%return_code)
 
     unicyclerEndTime = time()
@@ -717,51 +846,28 @@
                 'command_line': command,
                 'output_path': os.path.abspath(WorkDir)
                 })
-    LOG.write("Duration of Unicycler run was %.1f hours\n"%(elapsedTime/3600.0))
+    LOG.write("Duration of Unicycler run was %.1f minutes\n"%(elapsedTime/60.0))
     unicyclerLogFile = args.prefix+"unicycler.log"
-    shutil.move(os.path.join(args.output_dir, "unicycler.log"), os.path.join(args.output_dir, unicyclerLogFile))
-    details['output_files'] = []
-    details['output_files'].append([unicyclerLogFile, 'txt', 'Unicycler logfile'])
-
-    assemblyFile = args.prefix+"contigs.fasta"
+    shutil.move(os.path.join(WorkDir, "unicycler.log"), os.path.join(SaveDir, unicyclerLogFile))
+
+    if not os.path.exists(os.path.join(WorkDir, "assembly.fasta")):
+        LOG.write("unicycler failed to generate assembly file.\n")
+        return None
+    args.contigCircular = []
+    with open(os.path.join(WorkDir, "assembly.fasta")) as F:
+        for line in F:
+            if line.startswith(">"):
+                args.contigCircular.append("circular=true" in line)
+
     assemblyGraphFile = args.prefix+"assembly_graph.gfa"
-<<<<<<< HEAD
-    unicyclerLogFile = args.prefix+"unicycler.log"
-
-    shutil.move(os.path.join(WorkDir, "assembly.fasta"), os.path.join(SaveDir, assemblyFile))
     shutil.move(os.path.join(WorkDir, "assembly.gfa"), os.path.join(SaveDir, assemblyGraphFile))
-    shutil.move(os.path.join(WorkDir, "unicycler.log"), os.path.join(SaveDir, unicyclerLogFile))
-
-    LOG.write("Duration of Unicycler run was %.1f hours\n"%(elapsedTime/3600.0))
-    return assemblyFile
-=======
-    filterContigsByMinLength(os.path.join(args.output_dir, "assembly.fasta"), os.path.join(args.output_dir, assemblyFile), args.min_contig_length)
-    shutil.move(os.path.join(args.output_dir, "assembly.gfa"), os.path.join(args.output_dir, assemblyGraphFile))
-    details['output_files'].append([assemblyFile, 'fasta', 'Genome assembly'])
-    details['output_files'].append([assemblyGraphFile, 'gfa', 'Assembly graph'])
-    
-    if not args.no_quast:
-        quastDir = os.path.join(args.output_dir, "quast_out")
-        quastCommand = [args.quast_exec,
-                        "-o", quastDir,
-                        "-t", str(args.threads),
-                        "--min-contig", str(args.min_contig_length),
-                        "--gene-finding",
-                        os.path.join(args.output_dir, assemblyFile)]
-        LOG.write("running quast: "+" ".join(quastCommand)+"\n")
-        return_code = subprocess.call(quastCommand, shell=False)
-        LOG.write("return code = %d\n"%return_code)
-        shutil.move(os.path.join(quastDir, "report.html"), os.path.join(args.output_dir, args.prefix+"quast_report.html"))
-        shutil.move(os.path.join(quastDir, "report.txt"), os.path.join(args.output_dir, args.prefix+"quast_report.txt"))
-        shutil.move(os.path.join(quastDir, "icarus_viewers"), os.path.join(args.output_dir, "icarus_viewers"))
-        details['output_files'].append([args.prefix+"quast_report.html", 'html', 'Quast report'])
-        details['output_files'].append([args.prefix+"quast_report.txt", 'txt', 'Quast report'])
-        details['output_files'].append([args.prefix+"icarus_viewers", 'dir', 'Quast icarus viewers'])
-
-    LOG.write("Duration of Unicycler run was %f hours\n"%(elapsedTime/3600.0))
->>>>>>> f72316c6
+
+    contigsFile = os.path.join(WorkDir, "contigs.fasta")
+    shutil.move(os.path.join(WorkDir, "assembly.fasta"), contigsFile) #rename to canonical name
+    return contigsFile
 
 def runSpades(args, details):
+    LOG.write("Time = %s, total elapsed = %d seconds\n"%(strftime("%a, %d %b %Y %H:%M:%S", localtime(time())), time()-Start_time))
     LOG.write("runSpades: elapsed seconds = %f\n"%(time()-Start_time))
 
     if args.illumina and args.iontorrent:
@@ -778,8 +884,6 @@
         command.extend(["--trusted-contigs", args.trusted_contigs])
     if args.untrusted_contigs:
         command.extend(["--untrusted-contigs", args.untrusted_contigs])
-    if not args.no_careful and not args.meta:
-        command.append("--careful")
     if args.memory:
         command.extend(["-m", str(args.memory)])
     if args.meta:
@@ -797,7 +901,7 @@
     LOG.write("    PATH:  "+os.environ["PATH"]+"\n\n")
     spadesStartTime = time()
 
-    return_code = subprocess.call(command, shell=False)
+    return_code = subprocess.call(command, shell=False, stderr=LOG)
     LOG.write("return code = %d\n"%return_code)
 
     spadesEndTime = time()
@@ -810,57 +914,23 @@
                 'command_line': command,
                 'output_path': os.path.abspath(WorkDir)
                 })
-    contigsFile = args.prefix+"contigs.fasta"
-    assemblyGraphFile = args.prefix+"assembly_graph.gfa"
-    spadesLogFile = args.prefix+"spades.log"
-    
-<<<<<<< HEAD
-    #shutil.move(os.path.join(WorkDir, "scaffolds.fasta"), os.path.join(WorkDir, scaffoldsFile))
-    shutil.move(os.path.join(WorkDir, "contigs.fasta"), os.path.join(SaveDir, contigsFile))
-    shutil.move(os.path.join(WorkDir, "assembly_graph.gfa"), os.path.join(SaveDir, assemblyGraphFile))
-    shutil.move(os.path.join(WorkDir, "spades.log"), os.path.join(SaveDir, spadesLogFile))
-=======
-    shutil.move(os.path.join(args.output_dir, "spades.log"), os.path.join(args.output_dir, spadesLogFile))
-    details['output_files'] = []
-    details['output_files'].append([spadesLogFile, 'txt', 'Spades logfile'])
-    
-    if not os.path.exists(os.path.join(args.output_dir, "contigs.fasta")):
-        LOG.write("Duration of SPAdes run was %.1f hours\n"%(elapsedTime/3600.0))
-        LOG.write("spades failed to generate contigs.fasta")
-        return
-    filterContigsByMinLength(os.path.join(args.output_dir, "contigs.fasta"), os.path.join(args.output_dir, contigsFile), args.min_contig_length)
-    filterContigsByMinLength(os.path.join(args.output_dir, "scaffolds.fasta"), os.path.join(args.output_dir, scaffoldsFile), args.min_contig_length)
-    shutil.move(os.path.join(args.output_dir, "assembly_graph_with_scaffolds.gfa"), os.path.join(args.output_dir, assemblyGraphFile))
-    details['output_files'].append([scaffoldsFile, 'fasta', 'Generated scaffolds'])
-    details['output_files'].append([contigsFile, 'fasta', 'Generated contigs'])
-    details['output_files'].append([assemblyGraphFile, 'gfa', 'Assembly graph'])
-    
-    if not args.no_quast:
-        quastDir = os.path.join(args.output_dir, "quast_out")
-        quastCommand = [args.quast_exec,
-                        "-o", quastDir,
-                        "-t", str(args.threads),
-                        "--min-contig", str(args.min_contig_length),
-                        "--gene-finding",
-                        os.path.join(args.output_dir, scaffoldsFile),
-                        os.path.join(args.output_dir, contigsFile)]
-        LOG.write("running quast: "+" ".join(quastCommand)+"\n")
-        return_code = subprocess.call(quastCommand, shell=False)
-        LOG.write("return code = %d\n"%return_code)
-        shutil.move(os.path.join(quastDir, "report.html"), os.path.join(args.output_dir, args.prefix+"quast_report.html"))
-        shutil.move(os.path.join(quastDir, "report.txt"), os.path.join(args.output_dir, args.prefix+"quast_report.txt"))
-        shutil.move(os.path.join(quastDir, "icarus_viewers"), os.path.join(args.output_dir, "icarus_viewers"))
-        details['output_files'].append([args.prefix+"quast_report.html", 'html', 'Quast report'])
-        details['output_files'].append([args.prefix+"quast_report.txt", 'txt', 'Quast report'])
-        details['output_files'].append([args.prefix+"icarus_viewers", 'dir', 'Quast icarus viewers'])
->>>>>>> f72316c6
-
     elapsedTime = time() - spadesStartTime
     LOG.write("Duration of SPAdes run was %.1f hours\n"%(elapsedTime/3600.0))
-<<<<<<< HEAD
+    if not os.path.exists(os.path.join(WorkDir, "contigs.fasta")):
+        LOG.write("spades failed to generate contigs.fasta")
+        return None
+    try:
+        spadesLogFile = args.prefix+"spades.log"
+        shutil.move(os.path.join(WorkDir, "spades.log"), os.path.join(SaveDir, spadesLogFile))
+        assemblyGraphFile = args.prefix+"assembly_graph.gfa"
+        shutil.move(os.path.join(WorkDir, "assembly_graph_with_scaffolds.gfa"), os.path.join(SaveDir, assemblyGraphFile))
+    except Exception as e:
+        LOG.write(str(e))
+    contigsFile = os.path.join(WorkDir, "contigs.fasta")
     return contigsFile
 
-def runRacon(contigFile, longReadFastq, args, details):
+def runMinimap(contigFile, longReadFastq, args, details):
+    LOG.write("Time = %s, total elapsed = %d seconds\n"%(strftime("%a, %d %b %Y %H:%M:%S", localtime(time())), time()-Start_time))
     """
     Polish (correct) sequence of assembled contigs by comparing to the original long-read sequences
     1. Index contigs for minimap2 (generate mmi file).
@@ -868,43 +938,256 @@
     3. Run racon on reads, read-to-contig-map, contigs. Generate polished contigs.
     Return name of polished contigs.
     """
-    minimapLogFile = open(os.path.join(WorkDir, "minimap.log"), 'a')
-    raconLogFile = open(os.path.join(WorkDir, "racon.log"), 'a')
     raconStartTime = time()
     # index contig sequences
     contigIndex = contigFile.replace(".fasta", ".mmi")
-    command = ["minimap", "-t", str(args.threads), "-d", contigFile, contigIndex] 
+    command = ["minimap2", "-t", str(args.threads), "-d", contigIndex, contigFile] 
     tempTime = time() 
-    LOG.write("minimap2 index command:\n"+str(command)+"\n")
-    return_code = subprocess.call(command, shell=False, stderr=minimapLogFile)
+    LOG.write("minimap2 index command:\n"+' '.join(command)+"\n")
+    return_code = subprocess.call(command, shell=False, stderr=LOG)
     LOG.write("minimap2 index return code = %d\n"%return_code)
+    if return_code != 0:
+        return None
     details['minimap2_index_time'] = time()-tempTime
 
     # map long reads to contigs
-    contigMiniMap = contigFile.replace("contigs.fasta", "contigs.minimap.paf")
-    command = ["minimap2", "-t", str(args.threads), "-c", "-o", contigMiniMap, contigIndex, longReadFastq]
+    contigSam = contigFile.replace(".fasta", ".sam")
+    command = ["minimap2", "-t", str(args.threads), "-a", "-o", contigSam, contigFile, longReadFastq]
     tempTime = time()
-    Log.write("minimap2 map command:\n"+command+"\n")
-    return_code = subprocess.call(command, shell=False, stderr=minimapLogFile)
+    LOG.write("minimap2 map command:\n"+' '.join(command)+"\n")
+    return_code = subprocess.call(command, shell=False, stderr=LOG)
     LOG.write("minimap2 map return code = %d\n"%return_code)
+    if return_code != 0:
+        return None
     details['minimap2_map_time'] = time()-tempTime
-
-    # run racon
-    raconContigs = contigFile.replace("contigs.fasta", "racon.contigs.fasta")
-    command = ["racon", "-t", str(args.threads), "-u", longReadFastq, contigMiniMap, raconContigs]
+    return contigSam
+
+def runRacon(contigFile, longReadsFastq, args, details):
+    """
+    Polish (correct) sequence of assembled contigs by comparing to the original long-read sequences
+    Run racon on reads, read-to-contig-sam, contigs. Generate polished contigs.
+    Return name of polished contigs.
+    """
+    LOG.write("Time = %s, total elapsed = %d seconds\n"%(strftime("%a, %d %b %Y %H:%M:%S", localtime(time())), time()-Start_time))
+    readsToContigsSam = runMinimap(contigFile, longReadsFastq, args.threads, details)
+    raconStartTime = time()
+    raconContigs = contigFile.replace(".fasta", ".racon.fasta")
+    raconOut = open(raconContigs, 'w')
+    command = ["racon", "-t", str(args.threads), "-u", longReadsFastq, readsToContigsSam, contigFile]
     tempTime = time()
-    Log.write("racon command: \n"+command+"\n")
-    return_code = subprocess.call(command, shell=False, stderr=minimapLogFile)
+    LOG.write("racon command: \n"+' '.join(command)+"\n")
+    return_code = subprocess.call(command, shell=False, stderr=LOG, stdout=raconOut)
     LOG.write("racon return code = %d\n"%return_code)
+    LOG.write("Racon total time = %d seconds\n"%(time()-raconStartTime))
+    if return_code != 0:
+        return None
     details['racon time'] = time()-tempTime
-
-    LOG.write("Racon total time = %d seconds\n"%(time()-raconStartTime))
-    return raconContigs
-=======
-    return
->>>>>>> f72316c6
+    raconContigSize = os.path.getsize(raconContigs)
+    if raconContigSize > 10:
+        return raconContigs
+    else:
+        return None
+
+def runBowtie(contigFile, shortReadFastq, threads=1, output='bam'):
+    """
+    index contigsFile, then run bowtie2, then convert sam file to pos-sorted bam and index
+    """
+    LOG.write("Time = %s, total elapsed = %d seconds\n"%(strftime("%a, %d %b %Y %H:%M:%S", localtime(time())), time()-Start_time))
+    command = ["bowtie2-build", "--threads", str(threads),  contigFile, contigFile]
+    LOG.write("executing:\n"+" ".join(command)+"\n")
+    return_code = subprocess.call(command, shell=False, stderr=LOG)
+    LOG.write("bowtie2-build return code = %d\n"%return_code)
+    if return_code != 0:
+        return None
+
+    command = ["bowtie2", "-p", str(threads), "-x", contigFile]
+    fastqBase=''
+    if ":" in shortReadFastq:
+        read1, read2 = shortReadFastq.split(":")
+        command.extend(('-1', read1, '-2', read2))
+        fastqBase = os.path.basename(read1)
+    else:
+        command.extend(('-U', shortReadFastq))
+        fastqBase = os.path.basename(shortReadFastq)
+    fastqBase = re.sub("\..*", "", fastqBase)
+    samFile = contigFile+"_"+fastqBase+".sam"
+    command.extend(('-S', samFile))
+    LOG.write("executing:\n"+" ".join(command)+"\n")
+    return_code = subprocess.call(command, shell=False, stderr=LOG)
+    LOG.write("bowtie2 return code = %d\n"%return_code)
+    if return_code != 0:
+        return None
+    if output == 'sam':
+        return samFile
+
+    sortThreads = max(int(threads/2), 1)
+    bamFile = re.sub(".sam$", ".bam", samFile)
+    command = "samtools view -bS -@ %d %s | samtools sort -@ %d - -o %s"%(sortThreads, samFile, sortThreads, bamFile)
+    LOG.write("executing:\n"+command+"\n")
+    return_code = subprocess.call(command, shell=True, stderr=LOG)
+    LOG.write("samtools return code = %d\n"%return_code)
+    os.remove(samFile) #save a little space
+    if return_code != 0:
+        return None
+
+    command = ["samtools", "index", bamFile]
+    LOG.write("executing:\n"+" ".join(command)+"\n")
+    return_code = subprocess.call(command, shell=False, stderr=LOG)
+    LOG.write("samtools return code = %d\n"%return_code)
+    return bamFile
+
+def runPilon(contigFile, shortReadFastq, args, details):
+    """ 
+    polish contigs with short reads (illumina or iontorrent)
+    first map reads to contigs with bowtie
+    """
+    LOG.write("Time = %s, total elapsed = %d seconds\n"%(strftime("%a, %d %b %Y %H:%M:%S", localtime(time())), time()-Start_time))
+    bamFile = runBowtie(contigFile, shortReadFastq, args.threads)
+    if not bamFile:
+        return None
+    command = ['java', '-Xmx32G', '-jar', args.pilon_jar, '--genome', contigFile]
+    if ':' in shortReadFastq:
+        command.extend(('--frags', bamFile))
+    else:
+        command.extend(('--unpaired', bamFile))
+    pilonPrefix = os.path.basename(contigFile).replace(".fasta", ".pilon")
+    command.extend(('--outdir', WorkDir, '--output', pilonPrefix, '--changes'))
+    command.extend(('--threads', str(args.threads)))
+    tempTime = time()
+    LOG.write("executing:\n"+" ".join(command)+"\n")
+    return_code = subprocess.call(command, shell=False, stderr=LOG)
+    LOG.write("pilon return code = %d\n"%return_code)
+    LOG.write("pilon duration = %d\n"%(time() - tempTime))
+    if return_code != 0:
+        return None
+    pilonContigs = os.path.join(WorkDir, pilonPrefix)+".fasta"
+    numChanges = 0
+    with open(pilonContigs.replace(".fasta", ".changes")) as CHANGES:
+        for line in CHANGES:
+            numChanges += 1
+    LOG.write("Number of changes made by pilon was %d\n"%numChanges)
+    return pilonContigs 
+
+def calcReadDepth(bamfiles):
+    readDepth = {}
+    command = ["samtools", "depth", "-a"]
+    if type(bamfiles) is str:
+        command.append(bamfiles)
+    else:
+        command.extend(bamfiles)
+    LOG.write("command = "+" ".join(command)+"\n")
+    proc = subprocess.Popen(command, stdout=subprocess.PIPE)
+    depthData = proc.communicate()[0]
+    LOG.write("length of depthData string = %d\n"%len(depthData))
+    depthSum = 0
+    totalDepthSum = 0
+    totalLength = 0
+    length = 0
+    prevContig=None
+    for line in iter(depthData.splitlines()):
+        fields = line.rstrip().split("\t")
+        if len(fields) < 3:
+            raise Exception("Number of fields is less than 3:\n"+line)
+        contig = fields[0]
+        depth = 0
+        for field in fields[2:]:
+            depth += float(field)
+        if contig != prevContig:
+            if prevContig is not None:
+                meanDepth = depthSum/length
+                readDepth[prevContig] = [meanDepth, length, 0]
+                depthSum = 0
+                length = 0
+            prevContig = contig
+        totalLength += 1
+        length += 1
+        depthSum += depth
+        totalDepthSum += depth
+    if prevContig is not None:
+        meanDepth = depthSum/length
+        readDepth[prevContig] = [meanDepth, length, 0]
+
+    LOG.write("total length for depth data = %d\n"%totalLength)
+    LOG.write("total depth = %.1f\n"%totalDepthSum)
+    meanDepth = 0
+    if length > 0:
+        meanDepth = depthSum/length
+    readDepth[prevContig] = [meanDepth, length, 0]
+    LOG.write("len(readDepth) = %d\n"%len(readDepth))
+    totalMeanDepth = 0
+    if totalLength > 0:
+        totalMeanDepth = totalDepthSum/totalLength
+    oneXSum = 0.0
+    oneXLen = 0
+    for c in readDepth:
+        meanDepth, length = readDepth[c][:2]
+        if meanDepth > totalMeanDepth * 0.5 and meanDepth < totalMeanDepth * 1.5:
+            oneXSum += meanDepth * length
+            oneXLen += length
+    oneXDepth = 1
+    if oneXLen > 0 and oneXSum > 0:
+        oneXDepth = oneXSum/oneXLen
+    for c in readDepth:
+        meanDepth, length = readDepth[c][:2]
+        normalizedDepth = meanDepth / oneXDepth
+        readDepth[c][2] = normalizedDepth
+    LOG.write("len(readDepth) = %d\n"%len(readDepth))
+    return readDepth
+
+def runMinimap(contigFile, longReadFastq, threads=1, output = 'sam'):
+    """
+    1. Index contigs for minimap2 (generate mmi file).
+    2. Map long reads to contigs by minimap2, generate sam file.
+    3. IF output specifies 'sam', then return name of sam file.
+    4. Otherwise, convert to bam, index, and return name of bam file.
+    """
+    LOG.write("Time = %s, total elapsed = %d seconds\n"%(strftime("%a, %d %b %Y %H:%M:%S", localtime(time())), time()-Start_time))
+    # index contig sequences
+    contigIndex = contigFile.replace(".fasta", ".mmi")
+    command = ["minimap2", "-t", str(threads), "-d", contigIndex, contigFile] 
+    tempTime = time() 
+    LOG.write("minimap2 index command:\n"+' '.join(command)+"\n")
+    return_code = subprocess.call(command, shell=False, stderr=LOG)
+    LOG.write("minimap2 index return code = %d\n"%return_code)
+    if return_code != 0:
+        return None
+
+    # map long reads to contigs
+    contigSam = contigFile.replace(".fasta", ".sam")
+    command = ["minimap2", "-t", str(threads), "-a", "-o", contigSam, contigFile, longReadFastq]
+    tempTime = time()
+    LOG.write("minimap2 map command:\n"+' '.join(command)+"\n")
+    return_code = subprocess.call(command, shell=False, stderr=LOG)
+    LOG.write("minimap2 map return code = %d\n"%return_code)
+    if return_code != 0:
+        return None
+    LOG.write("minimap2_map_time = %d\n"%(time()-tempTime))
+
+    if output == 'sam':
+        return contigSam
+
+    #otherwise format as bam (and index)
+    tempTime = time()
+    sortThreads = max(int(threads/2), 1)
+    fastqBase = os.path.basename(longReadFastq)
+    fastqBase = re.sub("\..*", "", fastqBase)
+    bamFile = contigFile+"_"+fastqBase+".bam"
+    command = "samtools view -bS -@ %d %s | samtools sort -@ %d - -o %s"%(sortThreads, contigSam, sortThreads, bamFile)
+    LOG.write("executing:\n"+command+"\n")
+    return_code = subprocess.call(command, shell=True, stderr=LOG)
+    LOG.write("samtools return code = %d, time=%d\n"%(return_code, time()-tempTime))
+    os.remove(contigSam) #save a little space
+    if return_code != 0:
+        return None
+
+    command = ["samtools", "index", bamFile]
+    LOG.write("executing:\n"+" ".join(command)+"\n")
+    return_code = subprocess.call(command, shell=False, stderr=LOG)
+    LOG.write("samtools return code = %d\n"%return_code)
+    return bamFile
 
 def runCanu(args, details):
+    LOG.write("Time = %s, total elapsed = %d seconds\n"%(strftime("%a, %d %b %Y %H:%M:%S", localtime(time())), time()-Start_time))
     canuStartTime = time()
     LOG.write("runCanu: elapsed seconds = %d\n"%(canuStartTime-Start_time))
     comment = """
@@ -916,8 +1199,8 @@
             genomeSize=<number>[g|m|k] \
             [other-options] \
             [-pacbio-raw | -pacbio-corrected | -nanopore-raw | -nanopore-corrected] file1 file2 ...
-"""
-# canu -d /localscratch/allan/canu_assembly -p p6_25X gnuplotTested=true genomeSize=5m useGrid=false -pacbio-raw pacbio_p6_25X.fastq
+    """
+    # canu -d /localscratch/allan/canu_assembly -p p6_25X gnuplotTested=true genomeSize=5m useGrid=false -pacbio-raw pacbio_p6_25X.fastq
     command = ["canu", "-d", WorkDir, "-p", "canu", "useGrid=false", "genomeSize=%s"%args.genome_size]
     command.extend(["maxMemory=" + str(args.memory), "maxThreads=" + str(args.threads)])
     """
@@ -933,8 +1216,8 @@
     #LOG.write("    PATH:  "+os.environ["PATH"]+"\n\n")
 
     canuStartTime = time()
-    canuLogFile = open(os.path.join(WorkDir, "canu.log"), "w")
-    return_code = subprocess.call(command, shell=False, stderr=canuLogFile)
+    #canuLogFile = open(os.path.join(WorkDir, "canu.log"), "w")
+    return_code = subprocess.call(command, shell=False, stderr=LOG)
     LOG.write("return code = %d\n"%return_code)
     canuEndTime = time()
     elapsedTime = canuEndTime - canuStartTime
@@ -947,91 +1230,41 @@
                 'output_path': os.path.abspath(WorkDir)
                 })
 
+    LOG.write("Duration of canu run was %.1f minutes\n"%((time() - canuStartTime)/60.0))
     contigFile = os.path.join(WorkDir, "canu.contigs.fasta")
-    
-    # now run racon with each long-read file
-    for longReadFastq in args.pacbio + args.nanopore:
-        contigFile = runRacon(contigFile, longReadFastq, args, details)
-
-    shutil.mv(contigFile, os.path.join(SaveDir, "contigs.fasta"))
-    
-<<<<<<< HEAD
-    LOG.write("Duration of canu run was %.1f minutes\n"%(time() - canuStartTime)/60.0)
-    return os.path.join(SaveDir, prefix+"contigs.fasta")
-=======
-    details['output_files'] = []
-    if os.path.exists(os.path.join(args.output_dir, "canu.log")):
-        details['output_files'].append(["canu.log", 'txt', 'Canu log'])
-        if os.path.exists(os.path.join(args.output_dir, "canu.report")):
-            canuReportFile = args.prefix+"canu_report.txt"
-            shutil.move(os.path.join(args.output_dir, "canu.report"), os.path.join(args.output_dir, canuReportFile))
-            details['output_files'].append([canuReportFile, 'txt', 'Canu report'])
-
-    if not os.path.exists(os.path.join(args.output_dir, "canu.contigs.fasta")):
-        LOG.write("Duration of canu run was %.1f hours\n"%(elapsedTime/3600.0))
-        LOG.write("canu failed to generate contigs.fasta\n")
-        return
-    unitigsFile = args.prefix+"unitigs.fasta"
-    contigsFile = args.prefix+"contigs.fasta"
-    unitigsGraphFile = args.prefix+"unitigs.gfa"
-    contigsGraphFile = args.prefix+"contigs.gfa"
-    filterContigsByMinLength(os.path.join(args.output_dir, "canu.contigs.fasta"), os.path.join(args.output_dir, contigsFile), args.min_contig_length)
-    filterContigsByMinLength(os.path.join(args.output_dir, "canu.unitigs.fasta"), os.path.join(args.output_dir, unitigsFile), args.min_contig_length)
-    shutil.move(os.path.join(args.output_dir, "canu.unitigs.gfa"), os.path.join(args.output_dir, unitigsGraphFile))
-    shutil.move(os.path.join(args.output_dir, "canu.contigs.gfa"), os.path.join(args.output_dir, contigsGraphFile))
-    details['output_files'].append([unitigsFile, 'fasta', 'Canu unitigs'])
-    details['output_files'].append([contigsFile, 'fasta', 'Canu contigs'])
-    details['output_files'].append([unitigsGraphFile, 'gfa', 'Unitigs graph'])
-    details['output_files'].append([contigsGraphFile, 'gfa', 'Contigs graph'])
-    if not args.no_quast:
-        quastDir = os.path.join(args.output_dir, "quast_out")
-        quastCommand = [args.quast_exec,
-                        "-o", quastDir,
-                        "-t", str(args.threads),
-                        "--min-contig", str(args.min_contig_length),
-                        "--gene-finding",
-                        os.path.join(args.output_dir, unitigsFile),
-                        os.path.join(args.output_dir, contigsFile)]
-        LOG.write("running quast: "+" ".join(quastCommand)+"\n")
-        return_code = subprocess.call(quastCommand, shell=False)
-        LOG.write("return code = %d\n"%return_code)
-        shutil.move(os.path.join(quastDir, "report.html"), os.path.join(args.output_dir, args.prefix+"quast_report.html"))
-        shutil.move(os.path.join(quastDir, "report.txt"), os.path.join(args.output_dir, args.prefix+"quast_report.txt"))
-        shutil.move(os.path.join(quastDir, "icarus_viewers"), os.path.join(args.output_dir, "icarus_viewers"))
-        details['output_files'].append([args.prefix+"quast_report.html", 'html', 'Quast report'])
-        details['output_files'].append([args.prefix+"quast_report.txt", 'txt', 'Quast report'])
-        details['output_files'].append([args.prefix+"icarus_viewers", 'dir', 'Quast icarus viewers'])
-
-    LOG.write("Duration of canu run was %.1f hours\n"%(elapsedTime/3600.0))
->>>>>>> f72316c6
+    if not os.path.exists(contigFile):
+        LOG.write("canu failed to generate contigs file.\n")
+        return None
+    # rename to canonical contigs.fasta
+    shutil.move(os.path.join(WorkDir, "canu.contigs.fasta"), os.path.join(WorkDir, "contigs.fasta"))
+    return os.path.join(WorkDir, "contigs.fasta")
+
 
 def main():
     global Start_time
     Start_time = time()
     parser = argparse.ArgumentParser(formatter_class=argparse.ArgumentDefaultsHelpFormatter)
+    parser.add_argument('--outputDirectory', '-d', default="p3_assembly")
     illumina_or_iontorrent = parser.add_mutually_exclusive_group()
     illumina_or_iontorrent.add_argument('--illumina', nargs='*', help='Illumina fastq[.gz] files or pairs; use ":" between end-pairs or "%%" between mate-pairs', required=False, default=[])
     illumina_or_iontorrent.add_argument('--iontorrent', nargs='*', help='list of IonTorrent[.gz] files or pairs, ":" between paired-end-files', required=False, default=[])
     parser.add_argument('--pacbio', nargs='*', help='list of Pacific Biosciences fastq[.gz] or bam files', required=False, default=[])
     parser.add_argument('--nanopore', nargs='*', help='list of Oxford Nanotech fastq[.gz] or bam files', required=False, default=[])
     parser.add_argument('--sra', nargs='*', help='list of SRA run accessions (e.g. SRR5070677), will be downloaded from NCBI', required=False)
-<<<<<<< HEAD
     parser.add_argument('--anonymous_reads', nargs='*', help="unspecified read files, types automatically inferred.")
     parser.add_argument('--recipe', choices=['unicycler', 'canu', 'spades', 'auto'], help='assembler to use', default='auto')
+
+    parser.add_argument('--racon_iterations', type=int, default=3, help='number of times to run racon per long-read file', required=False)
+    parser.add_argument('--pilon_iterations', type=int, default=3, help='number of times to run pilon per short-read file', required=False)
     parser.add_argument('--singlecell', action = 'store_true', help='flag for single-cell MDA data for SPAdes', required=False)
     parser.add_argument('--meta', action = 'store_true', help='run meta-spades, requires recipe=spades')
     parser.add_argument('--plasmid', action = 'store_true', help='run plasmid-spades, requires recipe=spades')
     parser.add_argument('--prefix', default="", help='prefix for output files', required=False)
     parser.add_argument('--genome_size', default=Default_genome_size, help='genome size for canu: e.g. 300k or 5m or 1.1g', required=False)
     parser.add_argument('--min_contig_length', default=1000, help='save contigs of this length or longer', required=False)
-=======
-    parser.add_argument('--nanopore', nargs='*', help='list of Oxford Nanotech fastq[.gz] or bam files', required=False)
-    parser.add_argument('--prefix', help='prefix for output files', required=False)
-    parser.add_argument('--genome_size', default=Default_genome_size, help='expected genome size for canu, e.g. 300k, 5m or 1.1g', required=False)
-    parser.add_argument('--min_contig_length', default=200, help='save contigs of this length or longer', required=False)
->>>>>>> f72316c6
     #parser.add_argument('--fasta', nargs='*', help='list of fasta files "," between libraries', required=False)
     parser.add_argument('--trusted_contigs', help='for SPAdes, same-species contigs known to be good', required=False)
+    parser.add_argument('--no_pilon', action='store_true', help='for unicycler', required=False)
     parser.add_argument('--untrusted_contigs', help='for SPAdes, same-species contigs used gap closure and repeat resolution', required=False)
     parser.add_argument('-t', '--threads', metavar='cpus', type=int, default=4)
     parser.add_argument('-m', '--memory', metavar='GB', type=int, default=250, help='RAM limit in Gb')
@@ -1041,125 +1274,132 @@
     parser.add_argument('--trimmomaticWindow', metavar="width", type=int, default=Default_window_width, help='window width for trimming')
     parser.add_argument('--trimmomaticMinQual', metavar="phred", type=int, default=Default_window_quality, help='score of window below which 3\' end is trimmed')
     parser.add_argument('--trimmomaticEndQual', metavar="phred", type=int, default=Default_end_quality, help='score at which individual 3\' bases are trimmed')
-    parser.add_argument('--pilon_path', default='pilon', help='path to pilon executable or jar')
+    parser.add_argument('--trim_galore', action='store_true', help='trim reads with trim_galore at default settings')
+    parser.add_argument('--pilon_jar', help='path to pilon executable or jar')
     parser.add_argument('--params_json', help="JSON file with additional information.")
 
     if len(sys.argv) == 1:
         parser.print_help()
         sys.exit(2)
     args = parser.parse_args()
-<<<<<<< HEAD
-    baseName = os.path.basename(sys.argv[0])
-    baseName = baseName.replace(".py", "")
+    baseName = "p3x-assembly" #os.path.basename(sys.argv[0]).replace(".py", "")
     global WorkDir
     global SaveDir
-    WorkDir = baseName+"_work"
-    SaveDir = baseName+"_save"
-    logfileName = os.path.join(WorkDir, args.prefix + baseName + ".log")
+    WorkDir = mkdtemp(dir=".", prefix=baseName+"_"+args.recipe+"_", suffix="_work")
+    if args.outputDirectory:
+        SaveDir = os.path.basename(args.outputDirectory)
+    else:
+        SaveDir = baseName+"_save"
+    if len(args.prefix) > 0 and not args.prefix.endswith("_"):
+        args.prefix += "_"
     if not os.path.exists(WorkDir):
         os.mkdir(WorkDir)
     if os.path.exists(SaveDir):
         shutil.rmtree(SaveDir)
     os.mkdir(SaveDir)
-
-=======
+    logfileName = os.path.join(SaveDir, args.prefix + baseName + ".log")
+
     if args.params_json:
         parseJsonParameters(args)
-    args.prefix = os.path.basename(args.output_dir)
-    args.prefix = args.prefix.rstrip("_")+"_"
-    if args.logfile:
-        logfileName = os.path.abspath(args.logfile)
-    else:
-        logfileName = os.path.basename(sys.argv[0])
-        logfileName = logfileName.replace(".py", "")
-        logfileName = args.prefix + logfileName
-        logfileName = os.path.join(args.output_dir, logfileName)+".log"
-    if not os.path.exists(args.output_dir):
-        os.mkdir(args.output_dir)
->>>>>>> f72316c6
     global LOG 
     sys.stderr.write("logging to "+logfileName+"\n")
     LOG = open(logfileName, 'w', 0) #unbuffered 
     LOG.write("starting %s\n"%sys.argv[0])
     LOG.write(strftime("%a, %d %b %Y %H:%M:%S", localtime(Start_time))+"\n")
     LOG.write("args= "+str(args)+"\n\n")
-    LOG.write("Final output will be saved to = "+SaveDir+"\n\n")
+    LOG.write("Temporary directory is "+WorkDir+"\n\n")
+    LOG.write("Final output will be saved to "+SaveDir+"\n\n")
 
     details = { 'logfile' : logfileName }
     if args.anonymous_reads:
-<<<<<<< HEAD
-        categorize_anonymous_read_files(args)
-=======
         categorize_anonymous_read_files(args, details)
-# if any illumina or iontorrent reads present, use Unicycler (long-reads can be present), else use canu for long-reads
->>>>>>> f72316c6
     if args.sra:
         fetch_sra_files(args, details)
-    study_all_read_files(args, details)
-    if args.illumina or args.iontorrent:
-        for fileList in (args.illumina, args.iontorrent):
-            if not fileList:
-                continue
-            processedFileList = []
-            for item in fileList:
-                if ':' in item or '%' in item:
-                    (verifiedPair, unpaired) = verifyReadPairing(item, WorkDir)
-                    if args.runTrimmomatic:
-                        (trimmedPair, trimmedUnpaired) = trimPairedReads(verifiedPair, args, illumina=(fileList == args.illumina))
-                        processedFileList.append(trimmedPair)
-                        #
-                        # For metagenomics spades, we can't use the unpaired reads.
-                        #
-                        if not args.meta:
-                            processedFileList.append(trimmedUnpaired)
-                        trimmedUnpaired = trimSingleReads(unpaired, args, illumina=(fileList == args.illumina))
-                    else:
-                        processedFileList.append(verifiedPair)
-                        if os.stat(unpaired).st_size > 0:
-                            processedFileList.append(unpaired)
-                else:
-                    if args.runTrimmomatic:
-                        trimmedSingleReads = trimSingleReads(item, args, illumina=(fileList == args.illumina))
-                        processedFileList.append(trimmedSingleReads)
-                    else:
-                        processedFileList.append(item)
-            if fileList == args.illumina:
-                args.illumina = processedFileList
-            else:
-                args.iontorrent = processedFileList
+    organize_read_files(args, details)
+
     if args.recipe == "auto":
         #now must decide which assembler to use
-        # original rule: if any illumina or iontorrent reads present, use Unicycler (long-reads can be present), else use canu for long-reads
-        # alternative rule: if any long reads present, use canu
-        if args.pacbio or args.nanopore:
-            args.recipe = "canu"
+        if True:
+            # original rule: if any illumina or iontorrent reads present, use Unicycler (long-reads can be present), else use canu for long-reads
+            if args.illumina or args.iontorrent:
+                args.recipe = "unicycler"
+            else:
+                args.recipe = "canu"
+        else:
+            # alternative rule: if any long reads present, use canu
+            if args.pacbio or args.nanopore:
+                args.recipe = "canu"
+            else:
+                args.recipe = "unicycler"
     if args.recipe == "spades":
-        runSpades(args, details)
+        if len(args.illumina + args.iontorrent) == 0:
+            LOG.write("spades called without any short reads.\n")
+            return
+        contigs = runSpades(args, details)
     elif args.recipe == "unicycler":
-        runUnicycler(args, details)
+        if len(args.illumina + args.iontorrent + args.pacbio + args.nanopore) == 0:
+            LOG.write("unicycler called without any reads.\n")
+            return
+        contigs = runUnicycler(args, details)
     elif args.recipe == "canu":
-        runCanu(args, details)
+        if len(args.pacbio + args.nanopore) == 0:
+            LOG.write("canu called without any long reads.\n")
+            return
+        contigs = runCanu(args, details)
     else:
-        fatalError("cannot interpret args.recipe: "+args.recipe)
-
-    runQuast(os.path.join(SaveDir, prefix+"contigs.fasta"))
+        LOG.write("cannot interpret args.recipe: "+args.recipe)
+        return
+
+    # now run racon with each long-read file
+    for i in range(0, args.racon_iterations):
+        for longReadFastq in args.pacbio + args.nanopore:
+            LOG.write("runRacon(%s, %s, args, details)\n"%(contigs, longReadFastq))
+            raconContigFile = runRacon(contigs, longReadFastq, args, details)
+            if raconContigFile is not None:
+                contigs = raconContigFile
+            else:
+                break
+        
+    # now run pilon with each short-read file
+    for i in range(0, args.pilon_iterations):
+        for shortReadFastq in args.illumina + args.iontorrent:
+            LOG.write("runPilon(%s, %s, args, details)\n"%(contigs, shortReadFastq))
+            pilonContigFile = runPilon(contigs, shortReadFastq, args, details)
+            if pilonContigFile is not None:
+                contigs = pilonContigFile
+            else:
+                break
+        
+    if os.path.getsize(contigs):
+        shortReadDepth={}
+        longReadDepth={}
+        if len(args.illumina + args.iontorrent):
+            bamFiles=[]
+            for fastq in args.illumina + args.iontorrent:
+                bam = runBowtie(contigs, fastq, args.threads, output='bam')
+                if bam:
+                    bamFiles.append(bam)
+            shortReadDepth = calcReadDepth(bamFiles)
+        if len(args.pacbio + args.nanopore):
+            bamFiles=[]
+            for fastq in args.pacbio + args.nanopore:
+                bam = runMinimap(contigs, fastq, args.threads, output='bam')
+                if bam:
+                    bamFiles.append(bam)
+            longReadDepth = calcReadDepth(bamFiles)
+        saveContigsFile = os.path.join(SaveDir, args.prefix+"contigs.fasta")
+        filterContigsByMinLength(contigs, saveContigsFile, args, shortReadDepth=shortReadDepth, longReadDepth=longReadDepth)
+        runQuast(saveContigsFile, args)
+
     LOG.write("done with %s\n"%sys.argv[0])
     LOG.write(strftime("%a, %d %b %Y %H:%M:%S", localtime(time()))+"\n")
-    if args.run_details:
-<<<<<<< HEAD
-        fp = file(os.path.join(SaveDir, args.run_details), "w")
-        json.dump(details, fp, indent=2)
-        fp.close()
-=======
-        LOG.write("writing details in json format to %s\n"%args.run_details)
-        if "output_files" not in details:
-            details["output_files"] = []
-        details["output_files"].append([args.run_details, "json", "run_details"])
-        fp = file(os.path.join(args.output_dir, args.run_details), "w")
-        json.dump(details, fp, indent=2)
-        fp.close()
-
->>>>>>> f72316c6
+    LOG.write("Total time in hours = %d\t"%((time() - Start_time)/3600))
+    LOG.close()
+    shutil.move(logfileName, os.path.join(args.outputDirectory, os.path.basename(logfileName)))
+    fp = file(os.path.join(SaveDir, baseName+".run_details"), "w")
+    json.dump(details, fp, indent=2)
+    fp.close()
+
 
 if __name__ == "__main__":
     main()