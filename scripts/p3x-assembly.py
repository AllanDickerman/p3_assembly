--- conflicted
+++ resolved
@@ -629,25 +629,11 @@
     first map reads to contigs with bowtie
     """
     LOG.write("runPilon starting Time = %s\n"%(strftime("%a, %d %b %Y %H:%M:%S", localtime(time()))))
-<<<<<<< HEAD
-    if not (pilon_jar and os.path.exists(pilon_jar)):
-        #
-        # Look for Ubuntu system install of pilon
-        #
-        ubuntu_pilon_jar = "/usr/share/java/pilon.jar"
-        if os.path.exists(ubuntu_pilon_jar):
-            pilon_jar = ubuntu_pilon_jar
-        else:
-            comment = "jarfile %s not found for runPilon, giving up"%(pilon_jar)
-            LOG.write(comment+"\n")
-            return
-=======
     LOG.write("runPilon(%s, %s, %s, %s)\n"%(contigFile, read_set.files[0], str(type(args)), len(details)))
     if not (args.pilon_jar and os.path.exists(args.pilon_jar)):
         comment = "jarfile %s not found for runPilon, giving up"%(args.pilon_jar)
         LOG.write(comment+"\n")
         return None
->>>>>>> 52b211c3
 
     bamFile = runBowtie(contigFile, read_set, args, outformat='bam')
     if not (bamFile and os.path.exists(bamFile)):
